;;; pgmacs.el --- Emacs is editing a PostgreSQL database  -*- lexical-binding: t; -*-

;; Copyright (C) 2023-2024 Eric Marsden
;; Author: Eric Marsden <eric.marsden@risk-engineering.org>
;; Version: 0.19
;; Package-Requires: ((emacs "29.1") (pg "0.44"))
;; URL: https://github.com/emarsden/pgmacs/
;; Keywords: data, PostgreSQL, database
;; SPDX-License-Identifier: GPL-3.0-or-later

;;; Commentary:
;;
;; See README.md at https://github.com/emarsden/pgmacs/


;;; Code:

(require 'cl-lib)
(require 'eieio)
(require 'button)
(require 'widget)
(require 'wid-edit)
(require 'cus-edit)
(require 'svg)
(require 'rx)
(require 'sql)
(require 'pg)
(require 'pgmacstbl)

(defgroup pgmacs nil
  "Edit a PostgreSQL database from Emacs."
  :prefix "pgmacs-"
  :group 'tools
  :link '(url-link :tag "Github" "https://github.com/emarsden/pgmacs/"))

(defface pgmacs-table-data
  '((t (:inherit fixed-pitch-serif
        :foreground "black")))
  "Face used to display data in a PGmacs database table."
  :group 'pgmacs)

(defface pgmacs-column-foreign-key
  '((t (:inherit pgmacs-table-data
        :foreground "blue")))
  "Face used to display data in a column that references another table."
  :group 'pgmacs)

(defface pgmacs-column-primary-key
  '((t (:inherit pgmacs-table-data
                 :bold t)))
  "Face used to display data in a column that is part of a primary key."
  :group 'pgmacs)

(defface pgmacs-table-header
  '((((class color) (background light))
     :bold t
     :background "lightgray"
     :foreground "darkolivegreen")
    (((class color) (background dark))
     :bold t
     :background "darkolivegreen"
     :foreground "lightgreen"))
  "Face used to display a PGmacs database table header."
  :group 'pgmacs)

(defface pgmacs-where-filter
  '((((class color) (background light))
     ;; This is a pale purple color
     :background "#E6E6FA")
    (((class color) (background dark))
     :foreground "#E6E6FA"))
  "Face used to display a PGmacs WHERE filter in a row-list buffer."
  :group 'pgmacs)

(defface pgmacs-highlighted
  '((((class color) (background light))
     :weight bold
     :foreground "blue")
    (((class color) (background dark))
     :weight bold
     :foreground "lightblue"))
  "Face used to draw attention to text."
  :group 'pgmacs)

(defface pgmacs-muted
  '((((class color) (background light))
     :foreground "gray")
    (((class color) (background dark))
     :foreground "grey30"))
  "Face used to display muted text."
  :group 'pgmacs)

(defcustom pgmacs-deleted-color
  "red"
  "The background color used for table rows pending deletion."
  :type 'color
  :group 'pgmacs)

(defcustom pgmacs-row-colors
  '("#D9CEB4" "#D9B96C")
  "The colors used for alternating rows in a database table."
  :type '(list color color)
  :group 'pgmacs)

(defcustom pgmacs-row-limit 200
  "The maximum number of rows to retrieve per database query.
If more rows are present in the PostgreSQL query result, the display of results
will be paginated.  You may wish to set this to a low value if accessing
PostgreSQL over a slow network link."
  :type 'number
  :group 'pgmacs)

(defcustom pgmacs-max-column-width 60
  "The maximal width in characters of a table column."
  :type 'number
  :group 'pgmacs)

(defcustom pgmacs-enable-query-logging nil
  "Whether SQL queries sent to PostgreSQL should be logged."
  :type 'boolean
  :group 'pgmacs)

;; To run SchemaSpy on the current database or on the current table, and display images describing
;; the schema. The default setting runs SchemaSpy in a Docker/Podman software container, using
;; Podman or Docker. This is the easiest way of running SchemaSpy, because all necessary
;; dependencies are preinstalled. Alternatively (see commented commandline), you can run the
;; SchemaSpy java application natively, which requires the following software to be installed:
;;
;;  - SchemaSpy (see schemaspy.org)
;;  - Java
;;  - GraphViz
;;  - JDBC support for PostgreSQL (here in /usr/share/java/postgresql-jdbc4.jar, installable for example
;;    using "sudo apt install libpostgresql-jdbc-java")
;;
;; The commandline below with "--userns=keep-id" is suitable for running a container in rootless
;; mode with Podman. This is because the SchemaSpy Dockerfile creates a new user "java" then runs as
;; that user. We can't map that new user id to our own id, because the java uid is not known prior
;; to the container running. With the --userns=keep-id option however, the USER will be mapped to
;; our own uid when running rootless.
(defcustom pgmacs-schemaspy-cmdline
  "podman run -v %D:/output --userns=keep-id --network=host docker.io/schemaspy/schemaspy:latest -t pgsql11 -host %h -port %P -u %u -p %p -db %d -imageformat svg"
  "Commandline for running the SchemaSpy application or container.

This commandline will be used both for generating an image
representing the relations between tables in the current
database, and for generating an image representing the schema of
the current table. In the latter case, the string ` -s %s -i %t'
will be appended to the commandline (with `%s' replaced by the
table schema name and `%t' by the table name).

SchemaSpy can be run as a Java application installed on the local
machine, or (probably easier for most users) in a Docker/Podman
software container that contains the necessary dependencies.

In this commandline, %d is replaced by the database name, %h by
the hostname on which PostgreSQL is running, %P by the port it is
running on, %u by the user, %p by the password, %s by the current
table schema name, %t by the current table name and %D by the
directory (which will be created in the system temporary
directory) in which output files are created by SchemaSpy. The %s
and %t values will only be used when generating illustrations
concerning a specific table, rather than the entire database."
  :type 'string
  :group 'pgmacs)

(defun pgmacs--maybe-svg-icon (svg-fn)
  (if (and (display-graphic-p)
           (image-type-available-p 'svg))
      (let ((svg (funcall svg-fn)))
	(propertize " " 'display svg 'rear-nonsticky t 'cursor-intangible t))
    ""))

(defcustom pgmacs-use-header-line t
  "If non-nil, use header line to display information on PostgreSQL connection."
  :type 'boolean
  :group 'pgmacs)

;; This is set to a value which displays information on the current PostgreSQL connection in
;; function pgmacs-open.
(defvar pgmacs-header-line nil
  "Header-line to use in PGmacs buffers. Nil to disable.")

(defcustom pgmacs-mode-hook nil
  "Mode hook for `pgmacs-mode'."
  :type 'hook
  :group 'pgmacs)

(defcustom pgmacs-row-list-hook nil
  "Functions to run after opening a PGmacs row-list buffer."
  :type 'hook
  :group 'pgmacs)

<<<<<<< HEAD
(defcustom pgmacs-shrink-columns nil
  "If non-nil, shrink all columns in a row-list buffer by default."
  :type 'boolean
=======
(defcustom pgmacs-timestamp-format "%Y-%m-%dT%T"
  "Format string to be used for timestamp/timestamptz/datetime output."
  :type 'string
  :group 'pgmacs)

(defcustom pgmacs-timestamp-zone nil
  "Time zone to be used for timestamp/timestamptz/datetime output,
e.g. 'UTC' or 'Europe/Berlin'. Nil for local OS timezone."
  :type 'string
>>>>>>> 5c7bffe8
  :group 'pgmacs)

;; TODO: it would be cleaner to hold these all in a pgmacs-connection object.
(defvar-local pgmacs--con nil)
(defvar-local pgmacs--table nil)
(defvar-local pgmacs--column-type-names nil)
(defvar-local pgmacs--offset nil)
(defvar-local pgmacs--db-buffer nil)
(defvar-local pgmacs--where-filter nil)
(defvar-local pgmacs--marked-rows (list))
(defvar-local pgmacs--completions nil)

(defclass pgmacs-shortcut-button ()
  ((label :initarg :label :type string)
   ;; Condition, if defined, is a function called with zero arguments that determines whether this
   ;; button should be inserted, bassed on characteristics of the current table, for example. It can
   ;; use buffer-local variables pgmacs--con and pgmacs--table.
   (condition :initarg :condition :initform nil)
   (action :initarg :action)
   (help-echo :initarg :help-echo :initform nil)))

;; Insert OBJECT into the current buffer.
(cl-defgeneric pgmacs--insert (object))

(cl-defmethod pgmacs--insert ((btn pgmacs-shortcut-button))
  (with-slots (label condition action help-echo) btn
    (let ((disabled nil))
      (when condition
        (unless (funcall condition)
          (setq disabled t)))
      (unless disabled
        (insert-text-button label 'action action 'help-echo help-echo)))))

;; It is possible to customize the row of text buttons that is displayed above the list of tables in
;; the main PGmacs buffer. Add an object that implements pgmacs--insert (such as a
;; pgmacs-shortcut-button object) to the pgmacs-table-list-buttons list.
(defvar pgmacs-table-list-buttons
  (list (pgmacs-shortcut-button
	 :label "Display procedures"
         :action #'pgmacs--display-procedures)
	(pgmacs-shortcut-button
	 :label "Display running queries"
         :action #'pgmacs--display-running-queries)
	(pgmacs-shortcut-button
	 :label "More backend information"
         :action #'pgmacs--display-backend-information)
	(pgmacs-shortcut-button
	 :label "PostgreSQL settings"
         :action (lambda (&rest _ignore)
                   (pgmacs-show-result pgmacs--con "SELECT * FROM pg_settings")))
	(pgmacs-shortcut-button
	 :label "Stat activity"
         :action #'pgmacs--display-stat-activity
         :help-echo "Show information from the pg_stat_activity table")
	(pgmacs-shortcut-button
	 :label "Replication stats"
	 :action #'pgmacs--display-replication-stats
	 :help-echo "Show information on PostgreSQL replication status"))
  "List of shortcut buttons to display on the main table-list buffer.")

(defvar pgmacs-row-list-buttons
  (list (pgmacs-shortcut-button
         :label "Export table to CSV buffer"
         :action #'pgmacs--table-to-csv
         :help-echo  "Export this table to a CSV buffer")
        (pgmacs-shortcut-button
         :condition (lambda () (null (pgmacs--table-primary-keys pgmacs--con pgmacs--table)))
         :label "Add primary key to table"
         :action #'pgmacs--add-primary-key
         :help-echo "Add a PRIMARY KEY to enable editing")
        (pgmacs-shortcut-button
         :label "Count rows"
         :action #'pgmacs--run-count
         :help-echo "Count rows in this table")
        (pgmacs-shortcut-button
         :label "ANALYZE this table"
         :action #'pgmacs--run-analyze
         :help-echo "Run ANALYZE on this table")
        (pgmacs-shortcut-button
         :condition (lambda () (null (pg-table-comment pgmacs--con pgmacs--table)))
         :label "Add table comment"
         :action (lambda (&rest _ignore)
                   (let ((comment (read-from-minibuffer "Table comment: ")))
                     (setf (pg-table-comment pgmacs--con pgmacs--table) comment))
                   (pgmacs--display-table pgmacs--table))
         :help-echo "Add an SQL comment to the table")))


(defun pgmacs--widget-setup ()
  "Set up the appearance of widgets used in PGmacs.
Uses customizations implemented in Emacs' customize support."
  ;; cus-edit.el has this rather rude keymap binding which adds to widget-field-keymap
  ;; bindings that are not relevant to us. So we revert it back to widget-field-keymap.
  (widget-put (get 'editable-field 'widget-type) :keymap widget-field-keymap)
  (setq-local widget-button-face custom-button
	      widget-button-pressed-face custom-button-pressed
	      widget-mouse-face custom-button-mouse)
  (when custom-raised-buttons
    (setq-local widget-push-button-prefix ""
		widget-push-button-suffix ""
		widget-link-prefix ""
		widget-link-suffix "")))

(defvar-keymap pgmacs-table-list-map
  :doc "Keymap for PGmacs table-list buffers"
  (kbd "q") #'bury-buffer
  (kbd "h") #'pgmacs--table-list-help
  (kbd "?") #'pgmacs--table-list-help
  (kbd "g") #'pgmacs--table-list-redraw
  (kbd "o") #'pgmacs-open-table
  (kbd "e") #'pgmacs-run-sql
  (kbd "E") #'pgmacs-run-buffer-sql
  (kbd "T") #'pgmacs--switch-to-database-buffer)

(define-key global-map [menu-bar tools PGmacs]
   (cons "PGmacs" (make-sparse-keymap "PGmacs")))

(define-key global-map [menu-bar tools PGmacs open-uri]
   '("Open PostgreSQL URI" . pgmacs-open-uri))

(define-key global-map [menu-bar tools PGmacs open-string]
   '("Open PostgreSQL connection string" . pgmacs-open-string))

(define-key pgmacs-table-list-map [menu-bar tools PGmacs run-sql]
   '("Run SQL query" . pgmacs-run-sql))


(defun pgmacs-mode ()
  "Mode for browsing and editing data in a PostgreSQL database.
PGmacs provides an editing interface for PostgreSQL. The main
PGmacs table-list buffer that is displayed when you connect to a
database backend allows you to:
 - browse the list of tables in the database
 - browse/edit a table (type `RET' on the table name or `o' to be
   prompted for a table name in the minibuffer)
 - delete a table (type `DEL' on the table name)
 - rename a table (type `r' on the table name)
 - modify the SQL comment on a table (type `RET' in the `comment' column)
 - show the output from an SQL query in table mode (type `e' to enter the
   SQL query in the minibuffer)
 - run SchemaSpy on the database to view its structure (type `S', only
   available in graphical mode)
 - type `h' to show buffer-specific help and keybindings

In a row-list buffer, which displays the rows of data in a
database table along with metainformation on the table (column
types and associated SQL constraints, on-disk size, table owner),
you can:
 - browse the table contents row by row, in paginated mode for large
   tables. Type `n' and `p' to move to the next/previous page in a
   paginated buffer.
 - use `M-right' and `M-left' to move to the next/previous column,
   type a number to move to that column (numbering is zero-based)
 - edit the data value at point (type `RET' on the value you want to
   modify to edit it in the minibuffer, or `w' to open a dedicated
   widget-based editing buffer)
 - insert a new row by typing `+' (you will be prompted in the minibuffer
   for new values, unless an SQL default value is defined) or by typing
   `i' (opens a dedicated widget-based buffer for you to enter the new
   values).
 - copy the current row to the kill ring in JSON format (type `j' on the
   row you want to serialize to JSON)
 - delete a row (type `DEL' on the row you wish to delete)
 - copy/paste rows of a database table (type `k' to copy, `y' to paste)
 - export the contents of a table to CSV using a dedicated button
 - type `S' to run SchemaSpy on the current table and display its structure
 - type `o' to open a new row-list buffer for another table
 - type `T' to jump back to the main table-list buffer
 - type `h' to show buffer-specific help and keybindings

Please note that edits, insertions and deletions are made immediately on
the live PostgreSQL database.

See the `pgmacs' customization group for a list of user options.

Entering this mode runs the functions on `pgmacs-mode-hook'.
"
  (setq major-mode 'pgmacs-mode
        mode-name "PGmacs")
  (when (and pgmacs-use-header-line pgmacs-header-line)
    (setq header-line-format pgmacs-header-line))
  ;; Not appropriate for user to type stuff into our buffers.
  (put 'pgmacs-mode 'mode-class 'special)
  (use-local-map pgmacs-table-list-map)
  (pgmacs--widget-setup)
  (cursor-intangible-mode 1)
  (buffer-disable-undo)
  (run-mode-hooks 'pgmacs-mode-hook))

(defvar-keymap pgmacs-row-list-map
  :doc "Keymap for PGmacs row-list buffers"
  (kbd "q") #'bury-buffer
  (kbd "h") #'pgmacs--row-list-help
  (kbd "?") #'pgmacs--row-list-help
  (kbd "g") #'pgmacs--row-list-redraw
  (kbd "i") #'pgmacs--insert-row-empty
  (kbd "o") #'pgmacs-open-table
  (kbd "e") #'pgmacs-run-sql
  (kbd "E") #'pgmacs-run-buffer-sql
  (kbd "W") #'pgmacs--add-where-filter
  (kbd "S") #'pgmacs--schemaspy-table
  (kbd "T") #'pgmacs--switch-to-database-buffer)

(defvar-keymap pgmacs-transient-map
  :doc "Keymap for PGmacs transient buffers"
  (kbd "q") #'bury-buffer
  (kbd "o") #'pgmacs-open-table
  (kbd "e") #'pgmacs-run-sql
  (kbd "E") #'pgmacs-run-buffer-sql
  (kbd "T") #'pgmacs--switch-to-database-buffer)

(define-minor-mode pgmacs-transient-mode
  "Minor mode for transient PGmacs buffers."
  :global nil
  :init-value nil
  :keymap pgmacs-transient-map)

(defvar-keymap pgmacs-paginated-map
  :doc "Additional keymap for paginated PGmacs row-list buffers"
  (kbd "n") #'pgmacs--paginated-next
  (kbd "p") #'pgmacs--paginated-prev)

(define-minor-mode pgmacs-paginated-mode
  "Minor mode for paginated PGmacs table buffers."
  :global nil
  :init-value nil
  :keymap pgmacs-paginated-map)


;; Used for updating on progress retrieving information from PostgreSQL.
;; FIXME: these should be per-PostgreSQL-connection rather than per-Emacs-instance.
(defvar pgmacs--progress nil)
(defvar pgmacs--progress-timer nil)

(defun pgmacs--start-progress-reporter (msg)
  "Create a progress reporter that displays message MSG."
  (setq pgmacs--progress (make-progress-reporter msg))
  (setq pgmacs--progress-timer
        (run-with-timer 0.2 0.2 (lambda ()
                                  (when pgmacs--progress
                                    (progress-reporter-update pgmacs--progress))))))

(defun pgmacs--update-progress (msg)
  "Update the progress reporter with message MSG."
  (when pgmacs--progress
    (progress-reporter-update msg)))

(defun pgmacs--stop-progress-reporter ()
  "Stop the progress reporter."
  (when pgmacs--progress
    (progress-reporter-done pgmacs--progress))
  (when pgmacs--progress-timer
    (cancel-timer pgmacs--progress-timer)
    (setq pgmacs--progress-timer nil))
  (when pgmacs--progress
    (setq pgmacs--progress nil)))


(defvar-local pgmacs--kill-ring nil
  "Used for copying and pasting rows in a buffer's table.")

(defvar pgmacs--column-display-functions (make-hash-table :test #'equal))

;; Allow the user to register a dedicated display function for a particular column in a particular
;; table. The display-function takes three arguments: the cell-value, max-width, table.
;;
;; This functionality can be used to display BYTEA columns as inline images, for example.
(defun pgmacs-register-column-displayer (table column display-function)
  (puthash (cons table column) display-function pgmacs--column-display-functions))

(defun pgmacs--lookup-column-displayer (table column)
  (gethash (cons table column) pgmacs--column-display-functions nil))


;; We can have several table-list buffers open, corresponding to different PostgreSQL databases. The
;; buffer-local pgmacs--db-buffer is kept up to date in each PGmacs buffer to point to its main
;; table-list buffer.
(defun pgmacs--switch-to-database-buffer (&rest _ignore)
  "Switch to the main table-list buffer for the current PostgreSQL database."
  (interactive)
  (switch-to-buffer pgmacs--db-buffer))

(defun pgmacs--notify (fmt &rest args)
  "Display a notification regarding PGmacs activity.
Applies format string FMT to ARGS."
  (message (concat "PostgreSQL> " (apply #'format (cons fmt args)))))

(defun pgmacs--value-formatter-not-null (type-name)
  "Return a function that formats a non-NULL value of type TYPE-NAME."
  (cond ((string= type-name "date")
         (lambda (val) (format-time-string "%Y-%m-%d" val)))
        ((or (string= type-name "timestamp")
             (string= type-name "timestamptz")
             (string= type-name "datetime"))
         ;; these are represented as a `decode-time' structure
         (lambda (val) (format-time-string pgmacs-timestamp-format val pgmacs-timestamp-zone)))
        ((or (string= type-name "text")
             (string= type-name "varchar")
             (string= type-name "name"))
         (lambda (s) (or s "")))
        ((string= type-name "bpchar")
         #'char-to-string)
        ((string= type-name "hstore")
         (lambda (ht)
           (let ((items (list)))
             (maphash (lambda (k v) (push (format "\"%s\"=>\"%s\"" k v) items)) ht)
             (string-join items ","))))
        ((string= type-name "json")
         #'json-serialize)
        ((string= type-name "jsonb")
         #'json-serialize)
        ((string= type-name "vector")
         (lambda (val)
           (concat "[" (string-join (mapcar #'prin1-to-string val) ",") "]")))
        (t
         (lambda (val) (format "%s" val)))))

(defun pgmacs--value-formatter (type-name)
  "Return a function that formats a value of type TYPE-NAME."
  (let ((fmt (pgmacs--value-formatter-not-null type-name)))
    (lambda (val) (if val (funcall fmt val) ""))))

(defun pgmacs--value-width (type-name)
  "Width for a column containing elements of type TYPE-NAME."
  (cond ((string= type-name "smallint") 4)
        ((string= type-name "int2") 4)
        ((string= type-name "int4") 6)
        ((string= type-name "int8") 10)
        ((string= type-name "oid") 10)
        ((string= type-name "bool") 4)
        ((string= type-name "bit") 4)
        ((string= type-name "varbit") 10)
        ((string= type-name "char") 4)
        ((string= type-name "char2") 4)
        ((string= type-name "char4") 6)
        ((string= type-name "char8") 10)
        ((string= type-name "char16") 20)
        ((string= type-name "text") 25)
        ((string= type-name "varchar") 25)
        ((string= type-name "bpchar") 7)
        ((string= type-name "name") 25)
        ((string= type-name "bytea") 10)
        ((string= type-name "json") 40)
        ((string= type-name "jsonb") 40)
        ((string= type-name "uuid") 36)
        ((string= type-name "hstore") 20)
        ((string= type-name "numeric") 10)
        ((string= type-name "float4") 10)
        ((string= type-name "float8") 10)
        ((string= type-name "date") 16)
        ((string= type-name "timestamp") 20)
        ((string= type-name "timestamptz") 20)
        ((string= type-name "datetime") 20)
        ((string= type-name "time") 12)
        ((string= type-name "reltime") 10)
        ((string= type-name "timespan") 12)
        (t 10)))

(defun pgmacs--alignment-for (type-name)
  "Return the alignment for type TYPE-NAME, either \='left or \='right."
  (cond ((string= type-name "smallint") 'right)
        ((string= type-name "int2") 'right)
        ((string= type-name "int4") 'right)
        ((string= type-name "int8") 'right)
        ((string= type-name "oid") 'right)
        ((string= type-name "bool") 'left)
        ((string= type-name "bit") 'right)
        ((string= type-name "varbit") 'right)
        (t 'left)))

;; Name may be a qualified name or a simple string. Transform this into a string for display to the
;; user. We only want to show the outer ?" characters if they are necessary (if some characters in
;; the identifier require quoting).
(defun pgmacs--display-identifier (name)
  "Return the identifier NAME in a form suitable for display to the user."
  (cl-labels ((safe-p (ch)
                (string-match-p "[0-9a-zA-Z_]" (string ch)))
              (user-facing (nm)
                (if (cl-every #'safe-p nm)
                    nm
                  (pg-escape-identifier nm))))
    (cond ((pg-qualified-name-p name)
           (let ((schema (pg-qualified-name-schema name))
                 (name (pg-qualified-name-name name)))
             (if (and schema (not (string= "public" schema)))
                 (format "%s.%s"
                         (user-facing schema)
                         (user-facing name))
               (user-facing name))))
          (t
           (user-facing name)))))

(defun pgmacs--row-as-json (current-row)
  "Copy the CURRENT-ROW as JSON to the kill ring."
  (unless (json-available-p)
    (message "Emacs is not compiled with JSON support")
    (cl-return-from pgmacs--row-as-json))
  (cl-labels ((jsonable-p (val)
                (cl-typecase val
                  (number t)
                  (string t)
                  (vector (cl-every #'jsonable-p val))
                  (hash-table t)
                  (t nil))))
    (let* ((tbl (pgmacstbl-current-table))
           (cols (pgmacstbl-columns tbl))
           (ht (make-hash-table :test #'equal))
           (ce (pgcon-client-encoding pgmacs--con)))
      (cl-loop
       for col-id from 0
       for col in cols
       for col-type = (aref pgmacs--column-type-names col-id)
       for raw in current-row
       for v = (if (jsonable-p raw) raw
                 (pg-serialize raw col-type ce))
       do (puthash (pgmacstbl-column-name col) v ht))
      (kill-new (json-serialize ht))
      (message "JSON copied to kill ring"))))

(defun pgmacs--read-value-minibuffer (name type prompt current-value)
  "Read a value for column NAME in the minibuffer using PROMPT.
The column has SQL type TYPE and has current value CURRENT-VALUE."
  (let* ((prompt (format prompt name type)))
    (read-string prompt (and current-value (format "%s" current-value)))))

;; TODO: perhaps if the field value is very long or of BYTEA type, prompt "really want to edit in
;; minibuffer" and suggest using the widget editing mode instead.
(defun pgmacs--read-value (name type prompt current-value)
  "Read a value for column NAME of SQL type TYPE.
Use PROMPT in the minibuffer and show the current value CURRENT-VALUE."
  (let* ((user-provided (pgmacs--read-value-minibuffer name type prompt current-value))
         (parser (pg-lookup-parser type))
         (ce (pgcon-client-encoding pgmacs--con)))
    (if parser (funcall parser user-provided ce) user-provided)))

(defun pgmacs-funcall-cell (function)
  "Call FUNCTION on the content of current cell. Does not modify database.
FUNCTION takes a single argument which is the value of the cell at point."
  (let* ((col-id (or (pgmacstbl-current-column)
                     (user-error "Not on a pgmacstbl column")))
         (current-row (or (pgmacstbl-current-object)
                          (user-error "Cursor is not on a pgmacstbl row")))
         (current (nth col-id current-row)))
    (funcall function current)))

(defun pgmacs--setf-cell (row primary-keys function)
  "Call FUNCTION on current cell and update the database.
FUNCTION is called on (old-value col-name col-type) and returns the new value."
  (let* ((pgmacstbl (or (pgmacstbl-current-table)
                        (user-error "Cursor is not in a pgmacstbl")))
         (current-row (or (pgmacstbl-current-object)
                          (user-error "Cursor is not on a pgmacstbl row")))
         (cols (pgmacstbl-columns pgmacstbl))
         (col-id (or (pgmacstbl-current-column)
                     (user-error "Not on a pgmacstbl column")))
         (col (nth col-id cols))
         (col-name (pgmacstbl-column-name col))
         (col-type (aref pgmacs--column-type-names col-id))
         (pk (cl-first primary-keys))
         (pk-col-id (or (cl-position pk cols :key #'pgmacstbl-column-name :test #'string=)
                        (error "Can't find primary key %s in the pgmacstbl column list" pk)))
         (pk-col-type (and pk-col-id (aref pgmacs--column-type-names pk-col-id)))
         (pk-value (and pk-col-id (nth pk-col-id row))))
    (let* ((current (funcall (pgmacstbl-column-formatter col)
                             (nth col-id current-row)))
           (new-value (funcall function current col-name col-type)))
      (when (null primary-keys)
        (user-error "Can't edit content of a table that has no PRIMARY KEY"))
      (unless pk-value
        (error "Can't find value for primary key %s" pk))
      (let* ((sql (format "UPDATE %s SET %s = $1 WHERE %s = $2"
                          (pg-escape-identifier pgmacs--table)
                          (pg-escape-identifier col-name)
                          (pg-escape-identifier pk)))
             (res (pg-exec-prepared pgmacs--con sql
                                    `((,new-value . ,col-type)
                                      (,pk-value . ,pk-col-type)))))
        (pgmacs--notify "%s" (pg-result res :status)))
      (let ((new-row (copy-sequence current-row)))
        (setf (nth col-id new-row) new-value)
        ;; pgmacstbl-update-object doesn't work, so insert then delete old row
        (pgmacstbl-insert-object pgmacstbl new-row current-row)
        (pgmacstbl-remove-object pgmacstbl current-row)
        ;; redrawing is necessary to ensure that all keybindings are present for the newly inserted
        ;; row.
        (forward-line -1)
        (pgmacs--redraw-pgmacstbl))
      new-value)))

(defun pgmacs--edit-value-minibuffer (row primary-keys)
  "Edit and update in PostgreSQL the column value at point.
The new value in database row ROW is read in the minibuffer.
Editing requires the database table to have primary keys named in the list
PRIMARY-KEYS."
  (unless primary-keys
    (user-error "Cannot edit a table that has no PRIMARY KEY"))
  (let ((get-value (lambda (old-value col-name col-type)
                     (pgmacs--read-value (substring-no-properties col-name)
                                         (substring-no-properties col-type)
                                         "Change %s (%s) to: "
                                         old-value))))
  (pgmacs--setf-cell row primary-keys get-value)))


(defvar pgmacs--shell-command-history nil)

(defun pgmacs--shell-command-on-value (current-row primary-keys)
  "Run a Unix filter shell command with the current cell value as input.

When called without a prefix argument, output is diplayed in the
echo area. When called with a prefix argument, replace the
current cell value with the output
(updating the database).

For example, to count the number of characters in the current cell,

   ! wc -c

To downcase the value of a text cell (and modify the value in the
database) use

   C-u ! tr '[:upper:]' '[:lower]'

To reverse the order of the characters in the cell (and modify
the value in the database), use

   C-u ! rev

Works on the CURRENT-ROW and on a table with PRIMARY-KEYS."
  (let ((get-value
         (lambda (old-value &rest _ignore)
           (let* ((prompt "Shell command: ")
                  (cmd (read-string prompt nil 'pgmacs--shell-command-history))
                  (new-value (with-temp-buffer
                               (insert old-value)
                               (let ((status (shell-command-on-region
                                              (point-min) (point-max) cmd t t
                                              " *PGmacs shell command error*" t)))
                                 (when (zerop status)
                                   (buffer-substring-no-properties (point-min) (point-max)))))))
             (unless new-value
               (error "Shell command failed: check *PGmacs shell command error* buffer"))
             new-value))))
    (if (not current-prefix-arg)
        (let ((result (pgmacs-funcall-cell get-value)))
          (message "PostgreSQL shell: %s" result))
      ;; With a prefix argument, we update the value in the PostgreSQL database and in the
      ;; displayed pgmacstbl.
      (pgmacs--setf-cell current-row primary-keys get-value))))

(defvar pgmacs--async-command-history nil)

(defun pgmacs--async-command-on-value (&rest _ignore)
  "Run a command asynchronously with the current cell value as first argument.

The command should be the name of a program, which will be
searched for in `exec-path' (it is run via `start-process',
without a shell). Command output will be displayed in a buffer
called *PGmacs async command*.

For example, if the cell contains a filename, you can open the
filename in the default application on your system by entering
`xdg-open' (or `open' on a MacOS machine).

Works on the CURRENT-ROW and on a table with PRIMARY-KEYS."
  (pgmacs-funcall-cell
   (lambda (cell-value)
     (let* ((prompt "Async command: ")
            (cmd (read-string prompt nil 'pgmacs--async-command-history))
            (buf (get-buffer-create "*PGmacs async command*")))
       (start-process "PGmacs-async-command" buf cmd cell-value)))))

(defun pgmacs--downcase-value (current-row primary-keys)
  "Downcase the value in the cell at point and update PostgreSQL.
Operates on the CURRENT-ROW and on a table with PRIMARY-KEYS."
  (let ((get-value
         (lambda (old-value _col-name col-type)
           (unless (or (string= "text" col-type)
                       (string= "varchar" col-type)
                       (string= "name" col-type))
             (user-error "Can only downcase text values"))
           (with-temp-buffer
             (insert old-value)
             (downcase-region (point-min) (point-max))
             (buffer-substring-no-properties (point-min) (point-max))))))
    (pgmacs--setf-cell current-row primary-keys get-value)))

(defun pgmacs--upcase-value (current-row primary-keys)
  "Upcase the value in the cell at point and update PostgreSQL.
Operates on the CURRENT-ROW and on a table with PRIMARY-KEYS."
  (let ((get-value
         (lambda (old-value _col-name col-type)
           (unless (or (string= "text" col-type)
                       (string= "varchar" col-type)
                       (string= "name" col-type))
             (user-error "Can only upcase text values"))
           (with-temp-buffer
            (insert old-value)
            (upcase-region (point-min) (point-max))
            (buffer-substring-no-properties (point-min) (point-max))))))
    (pgmacs--setf-cell current-row primary-keys get-value)))

(defun pgmacs--capitalize-value (current-row primary-keys)
  "Capitalize the value in the cell at point and update PostgreSQL.
Operates on the CURRENT-ROW and on a table with PRIMARY-KEYS."
  (let ((get-value
         (lambda (old-value _col-name col-type)
           (unless (or (string= "text" col-type)
                       (string= "varchar" col-type)
                       (string= "name" col-type))
             (user-error "Can only capitalize text values"))
           (with-temp-buffer
             (insert old-value)
             (capitalize-region (point-min) (point-max))
             (buffer-substring-no-properties (point-min) (point-max))))))
    (pgmacs--setf-cell current-row primary-keys get-value)))


(define-widget 'pgmacs-hstore-widget 'list
  "Widget to edit a PostgreSQL HSTORE key-value map."
  :tag "HSTORE key-value mapping"
  :format "%v"
  :offset 2
  ;; Convert from the hashtable format used to represent an hstore column in Emacs Lisp to an alist
  ;; that is suitable for display using our widget.
  :value-to-internal (lambda (_widget ht)
                       (let* ((entries (list)))
                         (maphash (lambda (k v) (push (cons k v) entries)) ht)
                         entries))
  ;; Convert from the alist display format back to a hashtable.
  :value-to-external (lambda (_widget alist)
                       (let ((ht (make-hash-table :test #'equal)))
                         (dolist (kv alist)
                           (puthash (car kv) (cdr kv) ht))
                         ht))
  :args '((editable-list :inline t
                         ;; don't display the [INS] button on each line (which would be inserted if
                         ;; the %i escape were present here), because the order of entries in the
                         ;; HSTORE is not relevant.
                         :entry-format "%d %v\n"
                         (cons :format "%v"
                               (editable-field :size 25 :tag "Key" :format "%v ⟶ ")
                               (editable-field :size 40 :tag "Value")))))

(define-widget 'pgmacs-json-widget 'text
  "Widget to edit PostgreSQL JSON/JSONB values."
  :tag "JSON/JSONB value"
  :format "%v"
  :offset 2
  ;; The pg-el library deserializes JSON and JSONB values to hashtables using Emacs' native JSON
  ;; support. Here we use the native JSON support plus pretty-printing support from json.el.
  :value-to-internal (lambda (_widget ht)
                       (with-temp-buffer
                         (insert (json-serialize ht))
                         (json-pretty-print-buffer)
                         (buffer-string)))
  :value-to-external (lambda (_widget str) (json-parse-string str))
  :args '((string :inline t :size 500)))

;; function org-read-date provides a convenient interface
;; and see complicated widget lib https://github.com/aki2o/emacs-date-field/blob/master/date-field.el
(define-widget 'pgmacs-date-widget 'text
  "Widget to edit a PostgreSQL date column."
  :tag "Date"
  :format "%v"
  :offset 2
  :valid-regexp (rx (+ digit) ?- (repeat 2 digit) ?- (repeat 2 digit))
  :value-to-internal (lambda (_widget val)
                       (format-time-string "%Y-%m-%d" val))
  :value-to-external (lambda (_widget str)
                       (pg-date-parser str nil))
  :args '((string :inline t :size 20)))

;; https://www.postgresql.org/docs/current/datatype-uuid.html
(define-widget 'pgmacs-uuid-widget 'list
  "Widget to edit a PostgreSQL UUID column."
  :tag "UUID"
  :format "%v"
  :offset 2
  :value-to-internal (lambda (_widget uuid-string)
                       (split-string uuid-string "-"))
  :value-to-external (lambda (_widget uuid-elements)
                       (apply #'format (cons "%s-%s-%s-%s-%s" uuid-elements)))
  :error "Invalid format for a UUID."
  :args '((list :inline t :format "%v"
                (editable-field :size 8
                                :valid-regexp (rx (repeat 8 xdigit))
                                :error "Invalid format for UUID component"
                                :format "%v-")
                (editable-field :size 4 :valid-regexp (rx (repeat 4 xdigit)) :format "%v-")
                (editable-field :size 4 :valid-regexp (rx (repeat 4 xdigit)) :format "%v-")
                (editable-field :size 4 :valid-regexp (rx (repeat 4 xdigit)) :format "%v-")
                (editable-field :size 12 :valid-regexp (rx (repeat 12 xdigit)) :format "%v"))))

(defun pgmacs--widget-for (type current-value)
  "Create a widget for TYPE and CURRENT-VALUE in the current buffer."
  (cond ((string= "bool" type)
         (widget-create 'boolean (or current-value nil)))
        ((or (string= "smallint" type)
             (string= "int2" type)
             (string= "int4" type)
             (string= "int8" type)
             (string= "oid" type))
         (widget-create 'integer (or current-value "")))
        ((or (string= type "numeric")
             (string= type "float4")
             (string= type "float8"))
         (widget-create 'float (or current-value "")))
        ((string= type "char")
         (widget-create 'character (or current-value "")))
        ;; blank-trimmed text
        ((string= type "bpchar")
         (widget-create 'character (or current-value "")))
        ((or (string= "text" type)
             (string= "varchar" type))
         (let ((default (or current-value "")))
           (widget-create 'string
                          :size (max 80 (min 200 (+ 5 (length default))))
                          :value default)))
        ;; represented as "[44,33,5,78]" on the wire. Parsed to an elisp vector of integers.
        ((string= "vector" type)
         (widget-create '(vector integer) :value (or current-value (vector))))
        ((string= "hstore" type)
         (widget-create 'pgmacs-hstore-widget :value (or current-value (make-hash-table))))
        ((or (string= "json" type)
             (string= "jsonb" type))
         (widget-create 'pgmacs-json-widget :value (or  current-value (make-hash-table))))
        ((string= "date" type)
         (widget-create 'pgmacs-date-widget (or current-value "")))
        ;; TODO: timestamp, timestamptz
        ((string= "uuid" type)
         (widget-create 'pgmacs-uuid-widget :value (or current-value "")
                        :action (lambda (wid &rest _ignore)
                                  (if (widget-apply wid :validate)
                                      (user-error "Invalid UUID: %s" (widget-get wid :error))
                                    (message "%s is ok" (widget-value wid))))))
        (t
         (widget-create 'editable-field
                        :size (min 200 (+ 5 (length current-value)))
                        (format "%s" current-value)))))

(defun pgmacs--edit-value-widget (row primary-keys)
  "Edit and update in PostgreSQL the value at point in ROW.
Uses a dedicated widget buffer.  Editing is only possible if the current table
has primary keys, named in the list PRIMARY-KEYS."
  (when (null primary-keys)
    (user-error "Can't edit content of a table that has no PRIMARY KEY"))
  (let* ((con pgmacs--con)
         (db-buffer pgmacs--db-buffer)
         (table pgmacs--table)
         (pgmacstbl (pgmacstbl-current-table))
         (current-row (pgmacstbl-current-object))
         (cols (pgmacstbl-columns pgmacstbl))
         (col-id (pgmacstbl-current-column))
         (col (nth col-id cols))
         (col-name (pgmacstbl-column-name col))
         (col-type (aref pgmacs--column-type-names col-id))
         (pk (cl-first primary-keys))
         (pk-col-id (cl-position pk cols :key #'pgmacstbl-column-name :test #'string=))
         (pk-col-type (aref pgmacs--column-type-names pk-col-id))
         (pk-value (and pk-col-id (nth pk-col-id row))))
    (unless pk-value
      (error "Can't find value for primary key %s" pk))
    (let* ((current (nth col-id current-row))
           (sql (format "UPDATE %s SET %s = $1 WHERE %s = $2"
                        (pg-escape-identifier pgmacs--table)
                        (pg-escape-identifier col-name)
                        (pg-escape-identifier pk)))
           (updater (lambda (user-provided)
                      (let* ((parser (pg-lookup-parser col-type))
                             (ce (pgcon-client-encoding con))
                             ;; Some of the input widgets we use return a pre-parsed type (e.g. a
                             ;; floating point number) rather than a string
                             (new-value (if (and (stringp user-provided) parser)
                                            (funcall parser user-provided ce)
                                          user-provided))
                             (res (pg-exec-prepared con sql
                                                    `((,new-value . ,col-type)
                                                      (,pk-value . ,pk-col-type)))))
                        (pgmacs--notify "%s" (pg-result res :status))
                        (let ((new-row (copy-sequence current-row)))
                          (setf (nth col-id new-row) new-value)
                          ;; pgmacstbl-update-object doesn't work, so insert then delete old row
                          (pgmacstbl-insert-object pgmacstbl new-row current-row)
                          (pgmacstbl-remove-object pgmacstbl current-row)
                          (forward-line -1)
                          (pgmacs--redraw-pgmacstbl))))))
      (switch-to-buffer "*PGmacs update widget*")
      (erase-buffer)
      (remove-overlays)
      (kill-all-local-variables)
      (setq-local pgmacs--con con
                  pgmacs--db-buffer db-buffer
                  pgmacs--table table)
      (when pgmacs-use-header-line
	(setq-local header-line-format (format "%sUpdate PostgreSQL column %s"
                                               (if (char-displayable-p ?🐘) " 🐘" "")
                                               col-name)))
      (pgmacs-mode)
      (widget-insert "\n")
      (let* ((column-info (pgmacs--column-info con table col-name))
             (formatted-info (pgmacs--format-column-info column-info)))
        (widget-insert (format "  Column type: %s\n\n" formatted-info)))
      (widget-insert (format "  Change %s for current row to:" (substring-no-properties col-name)))
      (widget-insert "\n\n")
      (let* ((w-updated (pgmacs--widget-for col-type current))
             (update-action (lambda (&rest _ignore)
                                (interactive)
                                ;; FIXME this :validate is always returning t
;;                                 (when (widget-apply w-updated :validate)
;;                                   (message "Widget %s failed verification: %s"
;;                                            (widget-get w-updated :tag)
;;                                            (widget-get w-updated :error)))
                                (let ((updated (widget-value w-updated)))
                                  (kill-buffer (current-buffer))
                                  (funcall updater updated)))))
        (widget-insert "\n\n")
        (widget-create 'push-button
                       :offset 2
                       :notify update-action
                       "Update database")
        (widget-insert "\n\n\n")
        (widget-insert (propertize "(To abort editing the column value, simply kill this buffer.)"
                                   'face 'font-lock-comment-face))
        (widget-insert "\n")
        (widget-setup)
        (let ((map (make-sparse-keymap)))
          (set-keymap-parent map widget-keymap)
          (define-key map (kbd "C-c C-c") update-action)
          (use-local-map map))
        ;; map over all widget children/fields and add binding for C-c C-c to their existing keymap
        ;; (widget-put w-updated :keymap map))
        (goto-char (point-min))
        (widget-forward 1)))))

(defun pgmacs--view-value (current-row)
  "Insert column value at point into a dedicated buffer.
Point is located in CURRENT-ROW."
  (let* ((db-buffer pgmacs--db-buffer)
         (col-id (pgmacstbl-current-column))
         (cols (pgmacstbl-columns (pgmacstbl-current-table)))
         (col (nth col-id cols))
         (col-name (pgmacstbl-column-name col))
         (buf (get-buffer-create (format "*PostgreSQL column value %s*" col-name)))
         (value (funcall (pgmacstbl-column-formatter col)
                         (nth col-id current-row))))
    (pop-to-buffer buf)
    (let ((buffer-read-only nil))
      (erase-buffer)
      (remove-overlays)
      (kill-all-local-variables)
      (insert value))
    (setq-local pgmacs--db-buffer db-buffer)
    (pgmacs-transient-mode)
    (shrink-window-if-larger-than-buffer)
    (setq buffer-read-only t)
    (goto-char (point-min))))

(defun pgmacs--delete-row (row primary-keys)
  "Delete ROW from the current table.
Deletion is only possible when the current table has primary
keys, whose names are given by the list PRIMARY-KEYS."
  (when (null primary-keys)
    (user-error "Can't edit content of a table that has no PRIMARY KEY"))
  (when (y-or-n-p (format "Really delete PostgreSQL row %s?" row))
    (let* ((pgmacstbl (pgmacstbl-current-table))
           (cols (pgmacstbl-columns pgmacstbl))
           (where-clauses (list))
           (where-values (list))
           (counter 0))
      (dolist (pk primary-keys)
        (let* ((col-name (cl-position pk cols :key #'pgmacstbl-column-name :test #'string=))
               (col-type (and col-name (aref pgmacs--column-type-names col-name)))
               (value (and col-name (nth col-name row))))
          (unless value
            (error "Can't find value for primary key %s" pk))
          (push (format "%s = $%d" (pg-escape-identifier pk) (cl-incf counter)) where-clauses)
          (push (cons value col-type) where-values)))
      (setq where-clauses (nreverse where-clauses)
            where-values (nreverse where-values))
      (let* ((sql (format "DELETE FROM %s WHERE %s"
                          (pg-escape-identifier pgmacs--table)
                          (string-join where-clauses " AND ")))
             (_ (pg-exec pgmacs--con "START TRANSACTION"))
             (res (pg-exec-prepared pgmacs--con sql where-values))
             (status (pg-result res :status)))
        (pgmacs--notify "%s" status)
        (unless (string= "DELETE " (substring status 0 7))
          (error "Unexpected status %s for PostgreSQL DELETE command" status))
        (let ((rows (cl-parse-integer (substring status 7))))
          (cond ((eql 0 rows)
                 (warn "Could not delete PostgreSQL row")
                 (pg-exec pgmacs--con "COMMIT TRANSACTION"))
                ((eql 1 rows)
                 (pg-exec pgmacs--con "COMMIT TRANSACTION")
                 (pgmacstbl-remove-object pgmacstbl row)
                 (pgmacs--redraw-pgmacstbl))
                (t
                 (warn "Deletion affected more than 1 row; rolling back")
                 (pg-exec pgmacs--con "ROLLBACK TRANSACTION"))))))))

;; TODO: could handle a numeric arg prefix
(defun pgmacs--insert-row-empty ()
  "Insert an empty row into the PostgreSQL table at point."
  (interactive)
  (let* ((col-names (pg-columns pgmacs--con pgmacs--table))
         (nodefault-columns (list))
         (values (list))
         (value-types (list)))
    (cl-loop
     for col-name in col-names
     for col-id from 0
     for col-type = (aref pgmacs--column-type-names col-id)
     unless (pg-column-autogenerated-p pgmacs--con pgmacs--table col-name)
     do (let* ((val (pgmacs--read-value col-name col-type "Value for column %s (%s): " nil)))
          (push col-name nodefault-columns)
          (push val values)
          (push col-type value-types)))
    (let* ((placeholders (cl-loop for i from 1 to (length values)
                                  collect (format "$%d" i)))
           (target-cols (mapcar #'pg-escape-identifier nodefault-columns))
           (res (pg-exec-prepared
                 pgmacs--con
                 (format "INSERT INTO %s(%s) VALUES(%s)"
                         (pg-escape-identifier pgmacs--table)
                         (string-join target-cols ",")
                         (string-join placeholders ","))
                 (cl-loop for v in values
                          for vt in value-types
                          collect (cons v vt)))))
      (pgmacs--notify "%s" (pg-result res :status))
      ;; It's tempting to use pgmacstbl-insert-object here to avoid a full refresh of the pgmacstbl.
      ;; However, we don't know what values were chosen for any columns that have a default, so we
      ;; need to refetch the data from PostgreSQL.
      (setq pgmacs--marked-rows (list))
      (pgmacs--display-table pgmacs--table))))


(defun pgmacs--insert-row (current-row)
  "Insert a new row of data into the current table after CURRENT-ROW.
Uses the minibuffer to prompt for new values."
  ;; TODO we need to handle the case where there is no existing pgmacstbl because the underlying SQL
  ;; table is empty.
  (let* ((pgmacstbl (pgmacstbl-current-table))
         (cols (pgmacstbl-columns pgmacstbl))
         (col-names (list))
         (values (list))
         (value-types (list)))
    (dolist (col cols)
      (let* ((col-name (pgmacstbl-column-name col))
             (col-id (cl-position col-name cols :key #'pgmacstbl-column-name :test #'string=))
             (col-type (aref pgmacs--column-type-names col-id))
             (col-has-default (not (null (pg-column-autogenerated-p pgmacs--con pgmacs--table col-name)))))
        (unless col-has-default
          (let* ((current (nth col-id current-row))
                 (val (pgmacs--read-value col-name col-type "Value for column %s (%s): " current)))
            (push col-name col-names)
            (push val values)
            (push col-type value-types)))))
    (let* ((placeholders (cl-loop for i from 1 to (length values)
                                  collect (format "$%d" i)))
           (target-cols (mapcar #'pg-escape-identifier col-names))
           (res (pg-exec-prepared
                 pgmacs--con
                 (format "INSERT INTO %s(%s) VALUES(%s)"
                         (pg-escape-identifier pgmacs--table)
                         (string-join target-cols ",")
                         (string-join placeholders ","))
                 (cl-loop for v in values
                          for vt in value-types
                          collect (cons v vt)))))
      (pgmacs--notify "%s" (pg-result res :status))
      ;; It's tempting to use pgmacstbl-insert-object here to avoid a full refresh of the pgmacstbl.
      ;; However, we don't know what values were chosen for any columns that have a default, so we
      ;; need to refetch the data from PostgreSQL.
      (setq pgmacs--marked-rows (list))
      (pgmacs--display-table pgmacs--table))))

(defun pgmacs--insert-row-widget (current-row)
  "Insert a new row of data into the current table after CURRENT-ROW.
Uses a widget-based buffer to prompt for new values.  Updates the
PostgreSQL database."
  (let* ((con pgmacs--con)
         (db-buffer pgmacs--db-buffer)
         (table pgmacs--table)
         (ce (pgcon-client-encoding con))
         (pgmacstbl (pgmacstbl-current-table))
         (cols (pgmacstbl-columns pgmacstbl))
         (editable-cols (list))
         (col-names (list))
         (col-types (list)))
    ;; Determine which of the columns are editable (those that do not have a defined default)
    (dolist (col cols)
      (let* ((col-name (pgmacstbl-column-name col))
             (col-id (cl-position col-name cols :key #'pgmacstbl-column-name :test #'string=))
             (current (nth col-id current-row))
             (col-type (aref pgmacs--column-type-names col-id))
             (col-has-default (not (null (pg-column-autogenerated-p con table col-name)))))
        (unless col-has-default
          (push (vector col-name col-type current) editable-cols)
          (push col-name col-names)
          (push col-type col-types))))
    (setq editable-cols (nreverse editable-cols)
          col-names (nreverse col-names)
          col-types (nreverse col-types))
    (let* ((widgets (list))
           (placeholders (cl-loop for i from 1 to (length editable-cols)
                                  collect (format "$%d" i)))
           (target-cols (mapcar #'pg-escape-identifier col-names))
           (updater (lambda (user-provided-values)
                      (let* ((values (cl-loop
                                      for v in user-provided-values
                                      for vt in col-types
                                      with parser = (pg-lookup-parser vt)
                                      collect (cons (if parser (funcall parser v ce) v) vt)))
                             (sql (format "INSERT INTO %s(%s) VALUES(%s)"
                                          (pg-escape-identifier pgmacs--table)
                                          (string-join target-cols ",")
                                          (string-join placeholders ",")))
                             (res (pg-exec-prepared pgmacs--con sql values)))
                        (pgmacs--notify "%s" (pg-result res :status))
                        ;; It's tempting to use pgmacstbl-insert-object here to avoid a full refresh of
                        ;; the pgmacstbl. However, we don't know what values were chosen for any columns
                        ;; that have a default.
                        (setq pgmacs--marked-rows (list))
                        (pgmacs--display-table table)))))
      (switch-to-buffer "*PGmacs insert row widget*")
      (erase-buffer)
      (remove-overlays)
      (kill-all-local-variables)
      (setq-local pgmacs--con con
                  pgmacs--db-buffer db-buffer
                  pgmacs--table table)
      (pgmacs-mode)
      (widget-insert (propertize (format "Insert row into table %s" table) 'face 'bold))
      (widget-insert "\n\n")
      (dolist (ecv editable-cols)
        (let ((name (aref ecv 0))
              (type (aref ecv 1)))
          (widget-insert (format "\n%7s (SQL type %s): " name type))
          (push (pgmacs--widget-for type nil) widgets)))
      (setq widgets (nreverse widgets))
      (widget-insert "\n\n")
      (widget-create 'push-button
                     :notify (lambda (&rest _ignore)
                               (let ((updates (mapcar #'widget-value widgets)))
                                 (kill-buffer (current-buffer))
                                 (funcall updater updates)))
                     "Insert row")
      (widget-insert "\n")
      (use-local-map widget-keymap)
      (widget-setup)
      (goto-char (point-min))
      (widget-forward 1))))

(defun pgmacs--copy-row (current-row)
  "Copy CURRENT-ROW to the PGmacs internal kill ring."
  (setq pgmacs--kill-ring (cons pgmacs--table current-row))
  (message "Row copied to PGmacs kill ring"))

;; Insert new row at current position based on content of our "kill ring".
(defun pgmacs--yank-row (_current-row)
  "Insert a new row into the current table after the current row.
The new row contents are based on the last copied row. Columns for which
a default SQL value is defined (such as a SERIAL type) will take the
default value instead of the last copied value.
Updates the PostgreSQL database."
  (unless pgmacs--kill-ring
    (user-error "PGmacs kill ring is empty"))
  (unless (eq (car pgmacs--kill-ring) pgmacs--table)
    (user-error "Can't paste into a different PostgreSQL table"))
  (message "Pasting row from PGmacs kill ring")
  ;; Insert a new row based on the copied row, but without specifying values for the columns that
  ;; have a default value
  (let* ((yanked-row (cdr pgmacs--kill-ring))
         (pgmacstbl (pgmacstbl-current-table))
         (cols (pgmacstbl-columns pgmacstbl))
         (col-names (list))
         (values (list))
         (value-types (list)))
    (cl-loop
     for col in cols
     for pasted-val in yanked-row
     do (let* ((col-name (pgmacstbl-column-name col))
               (col-id (cl-position col-name cols :key #'pgmacstbl-column-name :test #'string=))
               (col-type (aref pgmacs--column-type-names col-id))
               (col-has-default (not (null (pg-column-autogenerated-p pgmacs--con pgmacs--table col-name)))))
          (unless col-has-default
            (push col-name col-names)
            (push pasted-val values)
            (push col-type value-types))))
    (let* ((placeholders (cl-loop for i from 1 to (length values)
                                  collect (format "$%d" i)))
           (target-cols (mapcar #'pg-escape-identifier col-names))
           (res (pg-exec-prepared
                 pgmacs--con
                 (format "INSERT INTO %s(%s) VALUES(%s)"
                         (pg-escape-identifier pgmacs--table)
                         (string-join target-cols ",")
                         (string-join placeholders ","))
                 (cl-loop for v in values
                          for vt in value-types
                          collect (cons v vt)))))
      (pgmacs--notify "%s" (pg-result res :status))
      ;; It's tempting to use pgmacstbl-insert-object here to avoid a full refresh of the pgmacstbl.
      ;; However, we don't know what values were chosen for any columns that have a default.
      ;; This means that we can't insert at the current-row position.
      (setq pgmacs--marked-rows (list))
      ;; Redisplay the table, but attempt to put point on the new row
      (let ((pos (point)))
        (pgmacs--display-table pgmacs--table)
        (when (< pos (point-max))
          (goto-char pos)
          (recenter))))))

;; This SQL query adapted from https://stackoverflow.com/a/20537829
;;
;; Note: query is not working on CrateDB and Spanner.
(defun pgmacs--table-primary-keys (con table)
  "Return the columns active as PRIMARY KEY in TABLE.
Uses PostgreSQL connection CON."
  (let* ((schema (if (pg-qualified-name-p table)
                     (pg-qualified-name-schema table)
                   "public"))
         (tname (if (pg-qualified-name-p table)
                    (pg-qualified-name-name table)
                  table))
         (sql "SELECT a.attname
               FROM pg_catalog.pg_index idx
               JOIN pg_catalog.pg_class c ON c.oid = idx.indrelid
               JOIN pg_catalog.pg_attribute a ON a.attrelid = c.oid AND a.attnum = ANY(idx.indkey)
               JOIN pg_catalog.pg_namespace n ON n.oid = c.relnamespace
               WHERE relname = $1 AND nspname = $2 AND indisprimary")
         (argument-types (list "text" "text"))
         (params `((,tname . "text") (,schema . "text")))
         (ps-name (pg-ensure-prepared-statement con "QRY-tbl-primary-keys" sql argument-types))
         (res (pg-fetch-prepared con ps-name params)))
    (mapcar #'cl-first (pg-result res :tuples))))

(defun pgmacs--table-indexes (con table)
  "Return details of the indexes present on TABLE.
Uses PostgreSQL connection CON."
  (let* ((schema (if (pg-qualified-name-p table)
                     (pg-qualified-name-schema table)
                   "public"))
         (tname (if (pg-qualified-name-p table)
                    (pg-qualified-name-name table)
                         table))
         (sql "SELECT
                  c.relname AS index_name,
                  i.indisunique AS is_unique,
                  i.indisprimary AS is_primary,
                  i.indisclustered AS is_clustered,
                  i.indisvalid AS is_valid,
                  pg_catalog.pg_get_indexdef(i.indexrelid, 0, true) AS index_definition,
                  am.amname AS index_type,
                  ARRAY_AGG(a.attname ORDER BY x.ordinality) AS indexed_columns
               FROM
                  pg_class c
                  JOIN pg_index i ON c.oid = i.indexrelid
                  JOIN pg_class t ON t.oid = i.indrelid
                  JOIN pg_namespace n ON n.oid = t.relnamespace
                  JOIN pg_am am ON c.relam = am.oid
                  JOIN LATERAL unnest(i.indkey) WITH ORDINALITY AS x(attnum, ordinality)
                      ON TRUE
                  JOIN pg_attribute a ON a.attrelid = t.oid AND a.attnum = x.attnum
               WHERE
                  n.nspname = $1
                  AND t.relname = $2
               GROUP BY
                  n.nspname, t.relname, c.relname, i.indisunique, i.indisprimary, i.indisclustered, i.indisvalid, i.indexrelid, am.amname
               ORDER BY c.relname")
         (argument-types (list "text" "text"))
         (params `((,schema . "text") (,tname . "text")))
         (ps-name (pg-ensure-prepared-statement con "QRY-table-indexes" sql argument-types))
         (res (pg-fetch-prepared con ps-name params)))
    (pg-result res :tuples)))

(defun pgmacs--column-nullable-p (con table column)
  "Is there a NOT NULL constraint on COLUMN in TABLE?
Uses PostgreSQL connection CON."
  (let* ((schema (if (pg-qualified-name-p table)
                     (pg-qualified-name-schema table)
                   "public"))
         (tname (if (pg-qualified-name-p table)
                    (pg-qualified-name-name table)
                  table))
         (sql "SELECT 1 from information_schema.columns
               WHERE table_schema=$1 AND table_name=$2 AND column_name=$3 AND is_nullable='YES'")
         (argument-types (list "text" "text" "text"))
         (params `((,schema . "text") (,tname . "text") (,column . "text")))
         (ps-name (pg-ensure-prepared-statement con "QRY-column-nullable" sql argument-types))
         (res (pg-fetch-prepared con ps-name params)))
    (null (pg-result res :tuples))))

(defun pgmacs--fk-constraints (con table)
  "Return the list of foreign key constraints for TABLE.
Uses PostgreSQL connection CON."
  (pcase (pgcon-server-variant con)
    ((or 'postgresql 'orioledb 'ivorysql 'timescaledb 'citusdb 'xata)
     (let* ((t-id (pg-escape-identifier table))
            ;; Query adapted from https://stackoverflow.com/questions/1152260/how-to-list-table-foreign-keys
            (sql "SELECT conname,
                pg_catalog.pg_get_constraintdef(r.oid, true) as condef
               FROM pg_catalog.pg_constraint r
               WHERE r.conrelid = $1::regclass AND r.contype = 'f' ORDER BY 1")
            (argument-types (list "text"))
            (params `((,t-id . "text")))
            (ps-name (pg-ensure-prepared-statement con "QRY-table-fk-constraints" sql argument-types))
            (res (pg-fetch-prepared con ps-name params)))
       (pg-result res :tuples)))
    (_ nil)))

;; Function pgmacs--column-info uses some moderately complex SQL queries to determine the
;; constraints of a column. These queries are called once per column for a row-list buffer. To avoid
;; redundant processing by PostgreSQL in parsing and preparing a query plan for these queries, we
;; use PostgreSQL prepared statements via the `pg-ensure-prepared' function.
(defun pgmacs--column-info (con table column)
  "Return a hashtable containing metainformation on COLUMN in TABLE.
The metainformation includes the type name, whether the column is a PRIMARY KEY,
whether it is affected by constraints such as UNIQUE.  Information is retrieved
over the PostgreSQL connection CON."
  (let* ((schema (if (pg-qualified-name-p table)
                     (pg-qualified-name-schema table)
                   "public"))
         (tname (if (pg-qualified-name-p table)
                    (pg-qualified-name-name table)
                  table))
         (sql "SELECT tc.constraint_type, tc.constraint_name
               FROM information_schema.table_constraints tc
               JOIN information_schema.constraint_column_usage AS ccu USING (constraint_schema, constraint_name)
               JOIN information_schema.columns AS c ON c.table_schema = tc.constraint_schema
                 AND tc.table_name = c.table_name
                 AND ccu.column_name = c.column_name
               WHERE tc.constraint_schema = $1
                 AND tc.table_name = $2
                 AND c.column_name = $3
                 AND tc.constraint_type != 'FOREIGN KEY'")
         (argument-types (list "text" "text" "text"))
         (params `((,schema . "text") (,tname . "text") (,column . "text")))
         (ps-name (pg-ensure-prepared-statement con "QRY-check-constraints" sql argument-types))
         (res (pg-fetch-prepared con ps-name params))
         (check-constraints (pg-result res :tuples))
         (sql "SELECT
                 $1,
                 cl.relname AS parent_table,
                 att.attname AS parent_column,
                 conname
               FROM
                (SELECT
                     unnest(con1.conkey) AS parent,
                     unnest(con1.confkey) AS child,
                     con1.confrelid,
                     con1.conrelid,
                     con1.conname
                 FROM
                     pg_class cl
                     JOIN pg_namespace ns ON cl.relnamespace = ns.oid
                     JOIN pg_constraint con1 ON con1.conrelid = cl.oid
                 WHERE
                     ns.nspname = $1 AND
                     cl.relname = $2 AND
                     con1.contype = 'f'
                ) con
               JOIN pg_attribute att ON
                    att.attrelid = con.confrelid and att.attnum = con.child
               JOIN pg_class cl ON
                    cl.oid = con.confrelid
               JOIN pg_attribute att2 ON
                    att2.attrelid = con.conrelid and att2.attnum = con.parent
               WHERE att2.attname = $3")
         ;; this query has the same arguments (and argument types) as that above
         (ps-name (pg-ensure-prepared-statement con "QRY-references-constraints" sql argument-types))
         (res (pg-fetch-prepared con ps-name params))
         (references-constraints (pg-result res :tuples))
         (sql "SELECT character_maximum_length FROM information_schema.columns
                WHERE table_schema=$1 AND table_name=$2 AND column_name=$3")
         (ps-name (pg-ensure-prepared-statement con "QRY-maxlen" sql argument-types))
         (res (pg-fetch-prepared con ps-name params))
         (maxlen (pg-result res :tuple 0))
         ;; TODO perhaps want to include GENERATED ALWAYS information in here
         ;; the generation_expression column of information.schema.columns
         (defaults (pg-column-default con table column))
         (sql (format "SELECT %s FROM %s LIMIT 0"
                      (pg-escape-identifier column)
                      (pg-escape-identifier table)))
         (res (pg-exec con sql))
         (oid (cadar (pg-result res :attributes)))
         (type-name (pg-lookup-type-name con oid))
         (column-info (make-hash-table :test #'equal)))
    (puthash "TYPE" type-name column-info)
    (dolist (c check-constraints)
      (cond ((string= "CHECK" (cl-first c))
             (let* ((sql "SELECT check_clause FROM information_schema.check_constraints
                          WHERE constraint_schema=$1 and constraint_name=$2")
                    (res (pg-exec-prepared con sql `((,schema . "text") (,(cl-second c) . "text"))))
                    (clauses (pg-result res :tuple 0)))
               (puthash (cl-first c) (format "%s %s" (cl-second c) (cl-first clauses)) column-info)))
            (t
             (puthash (cl-first c) (cl-second c) column-info))))
    ;; If references-constraints contains a single row, we are in the presence of a simple foreign
    ;; key reference (to a single column), and the second element of the hash-table entry is the
    ;; target column name. If there is more than one row, we have a complex (multi-column) foreign
    ;; key reference, and the second element of the hash-table entry is set to nil.
    (when references-constraints
      (message "We have references-constraints = %s" references-constraints)
      (let* ((fc (cl-first references-constraints))
             (target-col (and (eql 1 (length references-constraints))
                              (cl-third fc))))
        (let ((sqn (make-pg-qualified-name :schema (cl-first fc) :name (cl-second fc))))
          (puthash "REFERENCES" (list sqn target-col) column-info))))
    (when (pgmacs--column-nullable-p con table column)
      (puthash "NOT NULL" nil column-info))
    (when (cl-first maxlen)
      (puthash "maxlen" (cl-first maxlen) column-info))
    (when defaults
      (puthash "DEFAULT" defaults column-info))
    column-info))

;; Format the column-info hashtable as a string
(defun pgmacs--format-column-info (column-info)
  (let ((items (list)))
    (maphash (lambda (k v)
               (cond ((string= "TYPE" k) nil)
                     ((string= "REFERENCES" k)
                      (when (cl-second v)
                        (push (format "REFERENCES %s(%s)"
                                      (pgmacs--display-identifier (cl-first v))
                                      (cl-second v))
                              items)))
                     (t
                      (push (if v (format "%s %s" k v) k) items))))
             column-info)
    ;; We want the type to appear first in the column metainformation
    (let ((type (gethash "TYPE" column-info)))
      (when type
        (push type items)))
    (string-join items ", ")))

;; We could first check whether the row_security_function() is implemented in this PostgresQL
;; version by querying the pg_proc table for a function with proname='row_security_active', but it's
;; easier to ignore errors.
(defun pgmacs--row-security-active (con table)
  "Is row-level access control active for PostgreSQL TABLE?
Uses PostgreSQL connection CON."
  (let* ((sql "SELECT row_security_active($1)")
         (tid (pg-escape-identifier table))
         (res (ignore-errors
                (pg-exec-prepared con sql `((,tid . "text"))))))
    (when res (cl-first (pg-result res :tuple 0)))))


;; This function called for semi-compatible PostgreSQL variants that only partially implement the
;; system tables that we use to query for metainformation concerning SQL tables.
(defun pgmacs--list-tables-basic ()
  "Return a list of table-names and associated metadata for the current database.
Table names are schema-qualified if the schema is non-default.

This function called for PostgreSQL variants that don't provide full compatibility."
  (let ((entries (list)))
    (dolist (table (pg-tables pgmacs--con))
      (let* ((tid (pg-escape-identifier table))
             (res (pg-exec pgmacs--con (format "SELECT COUNT(*) FROM %s" tid)))
             (tuple (pg-result res :tuple 0))
             (rows (cl-first tuple)))
        (push (list table rows 0 "" "") entries)))
    entries))

;; TODO also include VIEWs
;;   SELECT * FROM information_schema.views
;;
;; The count of table rows using COUNT(*) is imperfect for a number of reasons: it's not using a
;; parameterized query (not possible for a DDL query), and it's slow on large tables. However,
;; alternatives are probably less good because they return incorrect results for tables that haven't
;; yet been VACCUMed. Possible alternatives:
;;
;;    SELECT reltuples::bigint FROM pg_class WHERE oid=$1::regclass (returns -1)
;;
;;    SELECT n_live_tup FROM pg_stat_user_tables (zero for non-VACUUMed tables)
;;
;; We could perhaps fill in the row count column in a lazy manner to improve query speed.
(defun pgmacs--list-tables-full ()
  "Return a list of table-names and associated metadata for the current database.
Table names are schema-qualified if the schema is non-default."
  (let ((entries (list)))
    (dolist (table (pg-tables pgmacs--con))
      (let* ((tid (pg-escape-identifier table))
             (sql (format "SELECT
                            COUNT(*),
                            pg_catalog.pg_size_pretty(pg_catalog.pg_total_relation_size($1)),
                            obj_description($1::regclass::oid, 'pg_class')
                           FROM %s"
                          tid))
             (res (pg-exec-prepared pgmacs--con sql `((,tid . "text"))))
             (tuple (pg-result res :tuple 0))
             (rows (cl-first tuple))
             (size (cl-second tuple))
             ;; We could use function `pg-table-comment', but that would imply an additional SQL
             ;; query and this function is speed critical.
             (comment (cl-third tuple))
             (owner (pg-table-owner pgmacs--con table)))
        (push (list table rows size owner (or comment "")) entries)))
    entries))

(defun pgmacs--list-tables ()
  (if (member (pgcon-server-variant pgmacs--con) '(cratedb cockroachdb spanner ydb))
      (pgmacs--list-tables-basic)
    (pgmacs--list-tables-full)))

;; Used to display only the first line of a table cell.
(defun pgmacs--truncate-multiline (string)
  (let ((pos (or (cl-position ?\C-m string)
                 (cl-position ?\C-j string))))
    (if pos (concat (substring string 0 pos) (truncate-string-ellipsis))
      string)))

(defun pgmacs--make-column-displayer (echo-text column-metainfo)
  "Return a display function which echos ECHO-TEXT in minibuffer."
  (lambda (fvalue max-width _table)
    (let* ((first-line (pgmacs--truncate-multiline fvalue))
           (truncated (if (> (string-pixel-width first-line) max-width)
                          ;; TODO could include the ellipsis here
                          (pgmacstbl--limit-string first-line max-width)
                        first-line))
           (face (cond
                  ;; For a row-list buffer created by pgmacs-show-result, we have no column-metainfo
                  ((null column-metainfo)
                   'pgmacs-table-data)
                  ((gethash "REFERENCES" column-metainfo)
                   'pgmacs-column-foreign-key)
                  ((gethash "PRIMARY KEY" column-metainfo)
                   'pgmacs-column-primary-key)
                  (t 'pgmacs-table-data))))
      (propertize truncated
                  'face face
                  'help-echo echo-text
                  'pgmacs--column-info column-metainfo))))

(defun pgmacs--table-to-csv (&rest _ignore)
  "Dump the current PostgreSQL table in CSV format into an Emacs buffer."
  (let* ((con pgmacs--con)
         (db-buffer pgmacs--db-buffer)
         (table pgmacs--table)
         (t-id (pg-escape-identifier table))
         (t-pretty (pgmacs--display-identifier table))
         (buf (get-buffer-create (format "*PostgreSQL CSV for %s*" t-pretty)))
         (sql (format "COPY %s TO STDOUT WITH (FORMAT CSV)" t-id)))
    (pop-to-buffer buf)
    (erase-buffer)
    (remove-overlays)
    (kill-all-local-variables)
    (setq-local pgmacs--db-buffer db-buffer)
    (pgmacs-transient-mode)
    (require 'csv-mode nil t)
    (when (fboundp 'csv-mode)
      (csv-mode))
    (pg-copy-to-buffer con sql buf)
    (goto-char (point-min))))

(defun pgmacs--add-primary-key (&rest _ignore)
  "Add a PRIMARY KEY to the current PostgreSQL table."
  (let ((pk (pgmacs--table-primary-keys pgmacs--con pgmacs--table)))
    (when pk
      (user-error "Table %s already has a primary key %s" (pgmacs--display-identifier pgmacs--table) pk)))
  (cl-flet ((exists (name) (cl-find name (pg-columns pgmacs--con pgmacs--table) :test #'string=)))
    (let* ((colname (or (cl-find-if-not #'exists (list "id" "idpk" "idcol" "pk" "_id" "newpk"))
                        (error "Can't autogenerate a name for primary key")))
           (sql (format "ALTER TABLE %s ADD COLUMN %s BIGINT GENERATED ALWAYS AS IDENTITY PRIMARY KEY"
                        (pg-escape-identifier pgmacs--table)
                        (pg-escape-identifier colname))))
      (when (y-or-n-p (format "Really run SQL '%s'?" sql))
        (let ((res (pg-exec pgmacs--con sql)))
          (pgmacs--notify "%s" (pg-result res :status))))))
  (pgmacs--display-table pgmacs--table))

(defun pgmacs--proc-list-help (&rest _ignore)
  "Open a buffer describing keybindings in a proc-list buffer."
  (interactive)
  (with-help-window "*PGmacs proc-list help*"
    (cl-flet ((shw (key msg)
                (insert (propertize (format "%12s" key) 'face 'pgmacs-highlighted))
                (insert (propertize " → " 'face 'pgmacs-muted))
                (insert msg "\n")))
      (let ((inhibit-read-only t))
        (erase-buffer)
        (shw "RET" "Display details of the procedure at point")
        (shw "TAB" "Move to next column")
        (shw "<backspace>" "Delete the procedure at point")
        (shw "DEL" "Delete the procedure at point")
        ;; (shw "R" "Rename the current procedure")
        (shw "<" "Move point to the first row in the table")
        (shw ">" "Move point to the last row in the table")
        (shw "{" "Shrink the horizontal space used by the current column")
        (shw "}" "Grow the horizontal space used by the current column")
        ;; (shw "r" "Redraw the table without refetching data from PostgreSQL")
        ;; (shw "g" "Redraw the table (refetches data from PostgreSQL)")
        ;; (shw "T" "Switch to the main table-list buffer for this database")
        (shw "q" "Bury this buffer")
        (shrink-window-if-larger-than-buffer)
        (goto-char (point-min))))))

;; TODO: add functionality to call a procedure with a widget-based interface for the procedure
;; arguments.
;;
;; TODO: allow user to edit the definition of a function, using a query such as that provided
;; at https://stackoverflow.com/questions/12148914/get-definition-of-function-sequence-type-etc-in-postgresql-with-sql-query
(defun pgmacs--proc-list-RET (proc-row)
  "Handle RET on a row in the proc-list buffer PROC-ROW."
  (let* ((db-buffer pgmacs--db-buffer)
         (con pgmacs--con)
         (oid (nth 6 proc-row))
         (sql "SELECT pg_catalog.pg_get_function_arguments(p.oid) AS arguments,
                      t.typname AS return_type,
                      CASE WHEN l.lanname = 'internal' THEN p.prosrc
                           ELSE pg_catalog.pg_get_functiondef(p.oid)
                           END AS definition
                    FROM pg_catalog.pg_proc p
                    LEFT JOIN pg_catalog.pg_language l ON p.prolang = l.oid
                    LEFT JOIN pg_catalog.pg_type t ON t.oid = p.prorettype
                    WHERE p.oid = $1")
         (ps-name (pg-ensure-prepared-statement con "QRY-proc-details" sql (list "int4")))
         (res (pg-fetch-prepared con ps-name `((,oid . "int4"))))
         (tuple (pg-result res :tuple 0))
         (buf (get-buffer-create "*PostgreSQL procedure*")))
    (pop-to-buffer buf)
    (kill-all-local-variables)
    (setq-local pgmacs--con con
                pgmacs--db-buffer db-buffer
                buffer-read-only t
                truncate-lines t)
    (pgmacs-mode)
    (let ((inhibit-read-only t))
      (erase-buffer)
      (remove-overlays)
      (insert (propertize "Name" 'face 'bold))
      (insert (format ": %s.%s\n" (cl-first proc-row) (cl-second proc-row)))
      (insert (propertize "Arguments" 'face 'bold))
      (insert (format ": %s\n" (cl-first tuple)))
      (insert (propertize "Return type" 'face 'bold))
      (insert (format ": %s\n" (cl-second tuple)))
      (insert (propertize "Definition" 'face 'bold))
      (insert (format ": %s\n" (cl-third tuple)))
      (shrink-window-if-larger-than-buffer))))

(defun pgmacs--display-procedures (&rest _ignore)
  "Open a buffer displaying the FUNCTIONs and PROCEDURES defined in this database."
  (let* ((db-buffer pgmacs--db-buffer)
         (con pgmacs--con)
         (sql "SELECT n.nspname AS schema_name,
                      p.proname AS specific_name,
                      CASE p.prokind
                           when 'f' then 'FUNCTION'
                           when 'p' then 'PROCEDURE'
                           when 'a' then 'AGGREGATE'
                           when 'w' then 'WINDOW'
                      END AS kind,
                      l.lanname as language,
                      pg_catalog.pg_get_function_arguments(p.oid) AS arguments,
                      t.typname as return_type,
                      p.oid
               FROM pg_catalog.pg_proc p
               LEFT JOIN pg_catalog.pg_namespace n ON p.pronamespace = n.oid
               LEFT JOIN pg_catalog.pg_language l ON p.prolang = l.oid
               LEFT JOIN pg_catalog.pg_type t ON t.oid = p.prorettype
               WHERE n.nspname NOT IN ('pg_catalog', 'information_schema')
               ORDER BY schema_name, specific_name")
         (ps-name (pg-ensure-prepared-statement con "QRY-list-procedures" sql nil))
         (res (pg-fetch-prepared con ps-name nil))
         (pgmacstbl (make-pgmacstbl
                     :insert nil
                     :use-header-line nil
                     :columns (list
                               (make-pgmacstbl-column
                                :name (propertize "Schema" 'face 'pgmacs-table-header)
                                :width "15%"
                                :align 'left)
                               (make-pgmacstbl-column
                                :name (propertize "Name" 'face 'pgmacs-table-header)
                                :primary t
                                :width "35%"
                                :align 'left)
                               (make-pgmacstbl-column
                                :name (propertize "Signature" 'face 'pgmacs-table-header)
                                :width "40%"
                                :align 'left)
                               (make-pgmacstbl-column
                                :name (propertize "Type" 'face 'pgmacs-table-header)
                                :width 9
                                :align 'left)
                               (make-pgmacstbl-column
                                :name (propertize "Language" 'face 'pgmacs-table-header)
                                :width 8 :align 'right))
                     :row-colors pgmacs-row-colors
                     :face 'pgmacs-table-data
                     :objects (pg-result res :tuples)
                     :actions '("h" pgmacs--proc-list-help
                                "?" pgmacs--proc-list-help
                                "RET" pgmacs--proc-list-RET
                                "TAB" pgmacs--next-column
                                ;; "<deletechar>" pgmacs--proc-list-delete
                                ;; "r" pgmacs--proc-list-rename
                                ;; "g" pgmacs--proc-list-redraw
                                ;; the functions pgmacstbl-beginning-of-table and
                                ;; pgmacstbl-end-of-table don't work when we have inserted text before
                                ;; the pgmacstbl.
                                "<" (lambda (&rest _ignored)
                                      (text-property-search-backward 'pgmacstbl)
                                      (forward-line))
                                ">" (lambda (&rest _ignored)
                                      (text-property-search-forward 'pgmacstbl)
                                      (previous-line))
                                "q"  (lambda (&rest _ignored) (bury-buffer)))
                     :getter (lambda (object column pgmacstbl)
                               (pcase (pgmacstbl-column pgmacstbl column)
                                 ("Schema" (pgmacs--display-table-name (cl-first object)))
                                 ("Name" (cl-second object))
                                 ("Signature" (format "%s → %s" (nth 4 object) (nth 5 object)))
                                 ("Type" (nth 2 object))
                                 ("Language" (nth 3 object))))))
         (buf (get-buffer-create "*PGmacs procedures*")))
    (pop-to-buffer buf)
    (kill-all-local-variables)
    (setq-local pgmacs--con con
                pgmacs--db-buffer db-buffer
                buffer-read-only t
                truncate-lines t)
    (pgmacs-mode)
    (let ((inhibit-read-only t))
      (erase-buffer)
      (remove-overlays)
      (insert (propertize "PostgreSQL functions and procedures" 'face 'bold))
      (insert "\n\n")
      (pgmacstbl-insert pgmacstbl))))

(defun pgmacs--display-running-queries (&rest _ignore)
  "Display the list of queries running in PostgreSQL.
Opens a dedicated buffer if the query list is not empty."
  (let* ((db-buffer pgmacs--db-buffer)
         (con pgmacs--con)
         (sql "SELECT pid, age(clock_timestamp(), query_start) AS duration, usename, query, state
               FROM pg_catalog.pg_stat_activity
               WHERE state != 'idle' AND query NOT ILIKE '%pg_stat_activity%'
               ORDER BY query_start DESC")
         (ps-name (pg-ensure-prepared-statement con "QRY-running-queries" sql nil))
         (res (pg-fetch-prepared con ps-name nil))
         (tuples (pg-result res :tuples)))
    (cond ((null tuples)
           (pgmacs--notify "No running queries" nil))
          (t
           (let ((buf (get-buffer-create "*PostgreSQL running queries*")))
             (pop-to-buffer buf)
             (kill-all-local-variables)
             (setq-local pgmacs--con con
                         pgmacs--db-buffer db-buffer
                         buffer-read-only t
                         truncate-lines t)
             (pgmacs-mode)
             (let ((inhibit-read-only t))
               (erase-buffer)
               (remove-overlays)
               (insert (propertize "Queries running in this PostgreSQL backend" 'face 'bold))
               (insert "\n\n")
               (pgmacs--show-pgresult buf res)))))))

(defun pgmacs--display-replication-stats (&rest _ignore)
  "Display the replication status of this PostgreSQL instance."
  (let* ((db-buffer pgmacs--db-buffer)
         (con pgmacs--con)
         (res (pg-exec con "SELECT * FROM pg_stat_replication"))
         (tuples (pg-result res :tuples)))
    (cond ((null tuples)
           (pgmacs--notify "Empty replication stats" nil))
          (t
           (let ((buf (get-buffer-create "*PostgreSQL replication stats*")))
             (pop-to-buffer buf)
             (kill-all-local-variables)
             (setq-local pgmacs--con con
                         pgmacs--db-buffer db-buffer
                         buffer-read-only t
                         truncate-lines t)
             (pgmacs-mode)
             (let ((inhibit-read-only t))
               (erase-buffer)
               (remove-overlays)
               (insert (propertize "Replication statistics from pg_stat_replication view" 'face 'bold))
               (insert "\n\n")
               (pgmacs--show-pgresult buf res)))))))

(defun pgmacs--run-analyze (&rest _ignore)
  "Run ANALYZE on the current PostgreSQL table."
  (let* ((sql (format "ANALYZE %s" (pg-escape-identifier pgmacs--table)))
         (res (pg-exec pgmacs--con sql)))
    (pgmacs--notify "%s" (pg-result res :status))))

(defun pgmacs--run-count (&rest _ignore)
  "Count the number of rows in the current PostgreSQL table."
  (let* ((sql (format "SELECT COUNT(*) FROM %s" (pg-escape-identifier pgmacs--table)))
         (res (pg-exec pgmacs--con sql))
         (count (cl-first (pg-result res :tuple 0))))
    (pgmacs--notify "Table %s has %s row%s"
                    pgmacs--table
                    count
                    (if (> count 1) "s" ""))))

(defun pgmacs--find-completable-symbol ()
  (let ((bounds (bounds-of-thing-at-point 'symbol)))
    (when bounds
      (buffer-substring-no-properties (car bounds) (cdr bounds)))))

;; See elisp-completion-at-point.
(defun pgmacs--completion-at-point ()
  (let ((completion-ignore-case t)
	(pattern (pgmacs--find-completable-symbol))
	beg)
    (when pattern
      (save-excursion
        ;; Avoid end-of-buffer error.
        (goto-char (+ (point) (length pattern) -1))
        (when (search-backward pattern nil t)
          (setq beg (point))
          (forward-char (length pattern))
          (list beg (point) pgmacs--completions :exclusive 'no))))))

(defvar pgmacs--where-filter-history nil)

;; TODO: can we font-lock with sql-mode-postgres-font-lock-keywords ?
(defun pgmacs--read-sql-minibuffer (prompt completions)
  ;; See function read--expression in simple.el
  (minibuffer-with-setup-hook
      (lambda ()
        (set-syntax-table sql-mode-syntax-table)
        ;; cf. minibuffer-local-completion-map
        (local-set-key (kbd "<tab>") #'completion-at-point)
        (setq-local pgmacs--completions completions)
        (add-hook 'completion-at-point-functions
                  #'pgmacs--completion-at-point nil t))
    ;; (minibuffer-message "(without the WHERE keyword)")
    (let ((completion-styles '(basic flex)))
      (read-from-minibuffer prompt nil nil nil 'pgmacs--where-filter-history))))

;; The list of column names in the current table. Note that this function needs to be called in the
;; PGmacs buffer (where the text properties it consults are set), and not in the minibuffer. If we
;; implement fuzzy matching, we should escape the column names with pg-escape-identifiers, because a
;; case-sensitive SQL identifier will need quoting to be recognized by PostgreSQL.
(defun pgmacs--completion-table ()
  (save-excursion
    (pgmacstbl-beginning-of-table)
    (let* ((tbl (pgmacstbl-current-table))
           (cols (and tbl (pgmacstbl-columns tbl))))
      (mapcar #'pgmacstbl-column-name cols))))

;; Bound to "W" in a row-list buffer.
(defun pgmacs--add-where-filter (&rest _ignore)
  "Add an SQL WHERE filter to the current PGmacs row-list buffer."
  (interactive)
  (unless (zerop pgmacs--offset)
    (message "Resetting table OFFSET")
    (sit-for 0.5))
  (setq pgmacs--offset 0)
  (let ((filter (pgmacs--read-sql-minibuffer "WHERE: " (pgmacs--completion-table))))
    (cond ((zerop (length filter))
           (message "Cancelling WHERE filter")
           (setq pgmacs--marked-rows (list))
           (pgmacs--display-table pgmacs--table))
          (t
           (message "Using WHERE filter %s" filter)
           (setq pgmacs--marked-rows (list))
           (pgmacs--display-table pgmacs--table :where-filter filter)))))

(defun pgmacs--paginated-next (&rest _ignore)
  "Move to the next page of the paginated PostgreSQL table."
  (interactive)
  (cl-incf pgmacs--offset pgmacs-row-limit)
  (setq pgmacs--marked-rows (list))
  (pgmacs--display-table pgmacs--table))

(defun pgmacs--paginated-prev (&rest _ignore)
  "Move to the previous page of the paginated PostgreSQL table."
  (interactive)
  (cl-decf pgmacs--offset pgmacs-row-limit)
  (setq pgmacs--marked-rows (list))
  (pgmacs--display-table pgmacs--table))


(defun pgmacs--row-list-help (&rest _ignore)
  "Open a buffer describing keybindings in a row-list buffer."
  (interactive)
  ;; FIXME perhaps should use with-help-window
  (pop-to-buffer "*PGmacs row-list help*")
  (buffer-disable-undo)
  (help-mode)
  (cl-flet ((shw (key msg)
              (insert (propertize (format "%12s" key) 'face 'pgmacs-highlighted))
              (insert (propertize " → " 'face 'pgmacs-muted))
              (insert msg "\n")))
    (let ((inhibit-read-only t))
      (erase-buffer)
      (shw "v" "Display the value at point in a dedicated buffer")
      (shw "RET" "Edit the value at point in the minibuffer")
      (shw "TAB" "Move to next column")
      (shw "w" "Edit the value at point in a widget-based buffer")
      (shw "W" "Specify a WHERE filter to apply to displayed rows")
      (shw "<backspace>" "Delete the row at point")
      (shw "DEL" "Delete the row at point")
      (shw "+" "Insert a new row, prompting for new values in minibuffer")
      (shw "i" "Insert a new row, prompting for new values in a dedicated buffer")
      (shw "k" "Copy the row at point")
      (shw "y" "Yank the previously copied row and insert into the table")
      (shw "j" "Copy the current row to the kill-ring in JSON format")
      (shw "d" "Mark the current row for deletion")
      (shw "u" "Unmark the current row (deselect for deletion)")
      (shw "U" "Unmark all rows (deselect all for deletion)")
      (shw "x" "Delete marked rows")
      (shw "R" "Rename the current column")
      (shw "!" "Run a filter-like shell command with current cell value as input")
      (shw "&" "Run a program with the value of current cell as first argument")
      (shw "M-u" "Upcase the value of the current cell")
      (shw "M-l" "Downcase the value of the current cell")
      (shw "M-c" "Capitalize the value of the current cell")
      (shw "n" "Next page of output (if table contents are paginated)")
      (shw "p" "Previous page of output (if table contents are paginated)")
      (shw "e" "New buffer with output from SQL query")
      (shw "E" "Run SQL from a buffer and display the output")
      (shw "<number>" "Move point to nth column")
      (shw "S" "Run SchemaSpy on the current table and display the SVG output")
      (shw "<" "Move point to the first row in the table")
      (shw ">" "Move point to the last row in the table")
      (shw "{" "Shrink the horizontal space used by the current column")
      (shw "}" "Grow the horizontal space used by the current column")
      (shw "=" "Shrink each column to the smallest size possible")
      (shw "o" "Prompt for a table name and open a new buffer displaying that table's data")
      (shw "r" "Redraw the table without refetching data from PostgreSQL")
      (shw "g" "Redraw the table (refetches data from PostgreSQL)")
      (shw "T" "Switch to the main table-list buffer for this database")
      (shw "q" "Bury this buffer")
      (shrink-window-if-larger-than-buffer)
      (goto-char (point-min)))))

;; Bound to "d" in a row-list buffer.
;;
;; How to add a face attribute (such as :background "red") to the entire line? It won't work to look
;; at the face at one point in the line and simply add (or replace) a component to that, because
;; some columns are using special face features such as bold (primary key) and blue foreground
;; (foreign key references). So we need to be "adding" an attribute, using add-face-text-property.
;; But deleting that later is tricky...
(cl-defun pgmacs--row-list-mark-row (primary-keys)
  "Mark the current row for deletion."
  (when (null primary-keys)
    (message "Can't delete from a table that has no PRIMARY KEY")
    (cl-return-from pgmacs--row-list-mark-row))
  ;; Note: this line number is zero-based
  (when-let* ((line-number (get-text-property (point) 'pgmacstbl-line-number)))
    (cl-pushnew line-number pgmacs--marked-rows)
    (let* ((table (pgmacstbl-current-table))
           (buffer-read-only nil))
      (pgmacstbl-mark-row table line-number :marked-for-deletion)
      (add-face-text-property (pos-bol) (pos-eol) `(:background ,pgmacs-deleted-color))
      ;; Move point to next row, unless we are already on the last row.
      (let ((pos (point)))
        (forward-line 1)
        (when (eobp)
          (goto-char pos))))))

;; Bound to "u" in a row-list buffer.
(cl-defun pgmacs--row-list-unmark-row (&rest _ignore)
  "Unmark the current row for deletion."
  ;; Note: this line number is zero-based
  (when-let* ((line-number (get-text-property (point) 'pgmacstbl-line-number)))
    (cond ((member line-number pgmacs--marked-rows)
           (setq pgmacs--marked-rows (cl-delete line-number pgmacs--marked-rows))
           (let* ((table (pgmacstbl-current-table))
                  (buffer-read-only nil))
             (pgmacstbl-unmark-row table line-number)
             ;; We are redrawing the whole table here instead of only redrawing the current line.
             ;; This appears wasteful but seems necessary: when we mark a row in
             ;; `pgmacs--row-list-mark-row', we can use the `add-face-text-property' function to
             ;; add a face component (such as a particular background color) to the whole line,
             ;; preserving other aspects of the face (eg. bolds and foreground colors on certain
             ;; columns). However, there is no `remove-face-text-property' that reverses the
             ;; addition, so we need to recalculate all the faces from scratch.
             (pgmacs--redraw-pgmacstbl)
             (forward-line 1)))
          (t
           (message "Current row is not marked")))))

;; Bound to "U" in a row-list buffer.
(cl-defun pgmacs--row-list-unmark-all (&rest _ignore)
  "Unmark all rows (deselect them all for deletion)."
  (let* ((table (pgmacstbl-current-table))
         (buffer-read-only nil))
    (dolist (line-number pgmacs--marked-rows)
      (pgmacstbl-unmark-row table line-number))
    (setq pgmacs--marked-rows (list)))
  (pgmacs--redraw-pgmacstbl))

;; Bound to "x" in a row-list buffer.
(cl-defun pgmacs--row-list-delete-marked (primary-keys)
  "Delete rows in the current table marked for deletion using `d'.
Deletion is only possible for tables with a (possibly multicolumn) primary key,
specied by PRIMARY-KEYS."
  (when (null pgmacs--marked-rows)
    (message "No rows are marked for deletion")
    (cl-return-from pgmacs--row-list-delete-marked))
  (when (null primary-keys)
    (user-error "Can't delete from a table that has no PRIMARY KEY"))
  (when (y-or-n-p (format "Really delete %d PostgreSQL rows?" (length pgmacs--marked-rows)))
    (let* ((pgmacstbl (pgmacstbl-current-table))
           (cols (pgmacstbl-columns pgmacstbl))
           (counter 0)
           (where-clauses-all (list))
           (where-values-all (list)))
      (dolist (line-number pgmacs--marked-rows)
        (let ((where-clauses-line (list))
              (where-values-line (list)))
          (dolist (pk primary-keys)
            (let* ((col-name (cl-position pk cols :key #'pgmacstbl-column-name :test #'string=))
                   (col-type (and col-name (aref pgmacs--column-type-names col-name)))
                   (row (nth line-number (pgmacstbl-objects pgmacstbl)))
                   (value (and col-name (nth col-name row))))
              (unless value
                (error "Can't find value for primary key %s" pk))
              (push (format "%s = $%d" (pg-escape-identifier pk) (cl-incf counter)) where-clauses-line)
              (push (cons value col-type) where-values-line)))
          (push (concat "(" (string-join (reverse where-clauses-line) " AND ") ")") where-clauses-all)
          (setf where-values-all (append where-values-all (reverse where-values-line)))))
      ;;  WHERE (fooid=42 AND foobles='bizzles') OR (fooid=33 AND fooobles='qdsfsd') OR (...)
      (let* ((sql (format "DELETE FROM %s WHERE %s"
                          (pg-escape-identifier pgmacs--table)
                          (string-join where-clauses-all " OR ")))
             (_ (pg-exec pgmacs--con "START TRANSACTION"))
             (res (pg-exec-prepared pgmacs--con sql where-values-all))
             (status (pg-result res :status)))
        (pgmacs--notify "%s" status)
        (unless (string= "DELETE " (substring status 0 7))
          (error "Unexpected status %s for PostgreSQL DELETE command" status))
        (let ((rows-affected (cl-parse-integer (substring status 7))))
          (cond ((eql 0 rows-affected)
                 (warn "Could not delete PostgreSQL rows")
                 (pg-exec pgmacs--con "COMMIT TRANSACTION"))
                ((eql (length pgmacs--marked-rows) rows-affected)
                 (pg-exec pgmacs--con "COMMIT TRANSACTION")
                 (dolist (line-number pgmacs--marked-rows)
                   (let ((row (nth line-number (pgmacstbl-objects pgmacstbl))))
                     (pgmacstbl-remove-object pgmacstbl row)))
                 (pgmacs--redraw-pgmacstbl))
                (t
                 (warn "Deletion affected more than 1 row; rolling back")
                 (pg-exec pgmacs--con "ROLLBACK TRANSACTION"))))))
    (setq pgmacs--marked-rows (list))))

(defun pgmacs--row-list-rename-column (&rest _ignore)
  "Rename the current PostgreSQL column."
  (let* ((col-id (pgmacstbl-current-column))
         (cols (pgmacstbl-columns (pgmacstbl-current-table)))
         (col (nth col-id cols))
         (col-name (pgmacstbl-column-name col))
         (new (read-string (format "Rename column %s to: " col-name)))
         (sql (format "ALTER TABLE %s RENAME %s TO %s"
                      (pg-escape-identifier pgmacs--table)
                      (pg-escape-identifier col-name)
                      (pg-escape-identifier new)))
         (res (pg-exec pgmacs--con sql)))
    (pgmacs--notify "%s" (pg-result res :status))
    (pgmacs--display-table pgmacs--table)))

;; Select row-count values from table "around" (ordered by pk) the row where pk=value.
;; center-on is a list of the form (pk pk-value pk-type)
(defun pgmacs--select-rows-around (con table-name-escaped center-on row-count)
  (let* ((pk-id (pg-escape-identifier (cl-first center-on)))
         (pk-val (cl-second center-on))
         (pk-type (cl-third center-on))
         (sql (format "WITH target_row AS (SELECT * FROM %s WHERE %s = $1),
                       rows_before AS (SELECT * FROM %s WHERE %s < $1 ORDER BY %s DESC LIMIT $2),
                       rows_after AS (SELECT * FROM %s WHERE %s > $1 ORDER BY %s ASC LIMIT $2)
                       SELECT * FROM rows_before
                       UNION ALL
                       SELECT * FROM target_row
                       UNION ALL
                       SELECT * FROM rows_after
                       ORDER BY %s"
                      table-name-escaped pk-id
                      table-name-escaped pk-id pk-id
                      table-name-escaped pk-id pk-id
                      pk-id))
         (params `((,pk-val . ,pk-type) (,(/ row-count 2) . "int4"))))
    (pg-exec-prepared con sql params)))

;; Used to retrieve rows in a row-list buffer.
(defun pgmacs--select-rows-offset (con table-name-escaped offset row-count)
  (let ((sql (format "SELECT * FROM %s OFFSET %s" table-name-escaped offset)))
    (pg-exec-prepared con sql (list) :max-rows row-count)))

(defun pgmacs--select-rows-where (con table-name-escaped where-filter row-count)
  (when (cl-search ";" where-filter)
    (user-error "WHERE filter must not contain end-of-statement marker ';'"))
  (let ((case-fold-search t))
    (when (cl-search "WHERE" where-filter :test #'char-equal)
      (user-error "WHERE filter should be specified without the WHERE keyword")))
  (let ((sql (format "SELECT * FROM %s WHERE %s" table-name-escaped where-filter)))
    (pg-exec-prepared con sql (list) :max-rows row-count)))


;; TODO: add additional information as per psql
;; Table « public.books »
;; Colonne |           Type           | Collationnement | NULL-able |            Par défaut
;; ---------+--------------------------+-----------------+-----------+-----------------------------------
;; id      | integer                  |                 | not null  | nextval('books_id_seq'::regclass)
;; title   | text                     |                 |           |
;; price   | numeric                  |                 |           |
;; created | timestamp with time zone |                 | not null  | now()
;; Index :
;; "books_pkey" PRIMARY KEY, btree (id)
;; Contraintes de vérification :
;; "check_price_gt_zero" CHECK (price >= 0::numeric)
;; Référencé par :
;; TABLE "book_author" CONSTRAINT "book_author_book_id_fkey" FOREIGN KEY (book_id) REFERENCES books(id)

(cl-defun pgmacs--display-table (table &key center-on where-filter)
  "Open a row-list buffer to display TABLE in PGmacs.
TABLE may be specified as a string or as a schema-qualified pg-qualified-name
object.

Keyword argument CENTER-ON of the form (pk-name pk-value pk-type)
specifies the name, value and type of a primary key which we wish
to have centered in the display (rows will be shown for values
smaller than and larger than this value, in the limit of
pgmacs-row-limit.

Keyword argument WHERE-FILTER is an SQL WHERE clause which filters the
rows to display in the table. The WHERE clause does not include the
SQL keyword WHERE (example: `column_name > 0').

The CENTER-ON and WHERE-FILTER arguments are mutually exclusive.

Runs functions on `pgmacs-row-list-hook'."
  (when (and center-on where-filter)
    (user-error "CENTER-ON and WHERE-FILTER arguments are mutually exclusive"))
  (let* ((con pgmacs--con)
         (db-buffer pgmacs--db-buffer)
         (t-id (pg-escape-identifier table))
         (t-pretty (pgmacs--display-identifier table)))
    (pop-to-buffer-same-window (format "*PostgreSQL %s %s*" (pgcon-dbname con) t-pretty))
    (setq-local pgmacs--db-buffer db-buffer
                ;; We need to save a possible WHERE filter, because if the user triggers a
                ;; refetch+redraw of the table, we need to retain the filter.
                pgmacs--where-filter where-filter)
    (pgmacs--start-progress-reporter "Retrieving data from PostgreSQL")
    ;; Place some initial content in the buffer early up.
    (let* ((inhibit-read-only t)
           (owner (pg-table-owner con table))
           (maybe-icon (pgmacs--maybe-svg-icon #'pgmacs--svg-icon-user))
           (owner-displayed (concat maybe-icon owner))
           (header (format "PostgreSQL table %s, owned by %s\n" t-pretty owner-displayed)))
      (erase-buffer)
      (insert (propertize header 'face 'bold)))
    (let* ((primary-keys (pgmacs--table-primary-keys con table))
           (comment (pg-table-comment con table))
           (indexes (pgmacs--table-indexes con table))
           (offset (or pgmacs--offset 0))
           (res (cond (center-on
                       (pgmacs--select-rows-around con t-id center-on pgmacs-row-limit))
                      (where-filter
                       (pgmacs--select-rows-where con t-id where-filter pgmacs-row-limit))
                      (t
                       (pgmacs--select-rows-offset con t-id offset pgmacs-row-limit))))
           (rows (pg-result res :tuples))
           (column-names (mapcar #'cl-first (pg-result res :attributes)))
           (column-type-oids (mapcar #'cl-second (pg-result res :attributes)))
           (column-type-names (mapcar (lambda (oid) (pg-lookup-type-name con oid)) column-type-oids))
           (column-alignment (mapcar #'pgmacs--alignment-for column-type-names))
           (column-info
            (let ((ht (make-hash-table :test #'equal)))
              (dolist (c column-names)
                (puthash c (pgmacs--column-info con table c) ht))
              ht))
           (column-meta (cl-loop
                         for c in column-names
                         for ci = (gethash c column-info)
                         collect (pgmacs--format-column-info ci)))
           (column-formatters (mapcar #'pgmacs--value-formatter column-type-names))
           (value-widths (mapcar #'pgmacs--value-width column-type-names))
           (column-widths (cl-loop for w in value-widths
                                   for name in column-names
                                   collect (1+ (max w (length name)))))
           (columns (cl-loop
                     for name in column-names
                     for meta in column-meta
                     for align in column-alignment
                     for fmt in column-formatters
                     for w in column-widths
                     for dpy = (or (pgmacs--lookup-column-displayer table name)
                                   (pgmacs--make-column-displayer meta (gethash name column-info)))
                     collect (make-pgmacstbl-column
                              :name (propertize name
                                                'face 'pgmacs-table-header
                                                'help-echo meta)
                              :align align
                              :min-width (1+ (max w (length name)))
                              :max-width pgmacs-max-column-width
                              :formatter fmt
                              :displayer dpy)))
           (inhibit-read-only t)
           (pgmacstbl (make-pgmacstbl
                       :insert nil
                       :use-header-line nil
                       :face 'pgmacs-table-data
                       :columns columns
                       :row-colors pgmacs-row-colors
                       :objects rows
                       ;; same syntax for keys as keymap-set
                       ;; TODO: the primary-keys could perhaps be saved as a text property on the table?
                       :actions `("RET" (lambda (row) (pgmacs--table-list-dwim row ',primary-keys))
                                  "TAB" pgmacs--next-column
                                  "w" (lambda (row) (pgmacs--edit-value-widget row ',primary-keys))
                                  "!" (lambda (row) (pgmacs--shell-command-on-value row ',primary-keys))
                                  "&" pgmacs--async-command-on-value
                                  "M-u" (lambda (row) (pgmacs--upcase-value row ',primary-keys))
                                  "M-l" (lambda (row) (pgmacs--downcase-value row ',primary-keys))
                                  "M-c" (lambda (row) (pgmacs--capitalize-value row ',primary-keys))
                                  "v" pgmacs--view-value
                                  "<delete>" (lambda (row) (pgmacs--delete-row row ',primary-keys))
                                  "<deletechar>" (lambda (row) (pgmacs--delete-row row ',primary-keys))
                                  "<backspace>" (lambda (row) (pgmacs--delete-row row ',primary-keys))
                                  "DEL" (lambda (row) (pgmacs--delete-row row ',primary-keys))
                                  "<backtab>" (lambda (_row) (pgmacstbl-previous-column))
                                  "R" pgmacs--row-list-rename-column
                                  "h" pgmacs--row-list-help
                                  "?" pgmacs--row-list-help
                                  "o" pgmacs-open-table
                                  "+" pgmacs--insert-row
                                  "i" pgmacs--insert-row-widget
                                  "k" pgmacs--copy-row
                                  "y" pgmacs--yank-row
                                  "e" pgmacs-run-sql
                                  "E" pgmacs-run-buffer-sql
                                  "S" pgmacs--schemaspy-table
                                  "W" pgmacs--add-where-filter
                                  "=" pgmacs--shrink-columns
                                  ;; pgmacs--redraw-pgmacstbl does not refetch data from PostgreSQL;
                                  ;; pgmacs--row-list-redraw does refetch.
                                  "r" pgmacs--redraw-pgmacstbl
                                  "g" pgmacs--row-list-redraw
                                  "j" pgmacs--row-as-json
                                  "d" (lambda (&rest _ignore) (pgmacs--row-list-mark-row ',primary-keys))
                                  "u" pgmacs--row-list-unmark-row
                                  "U" pgmacs--row-list-unmark-all
                                  "x" (lambda (&rest _ignored) (pgmacs--row-list-delete-marked ',primary-keys))
                                  ;; "n" and "p" are bound when table is paginated to next/prev page
                                  "<" (lambda (&rest _ignored)
                                        (text-property-search-backward 'pgmacstbl)
                                        (next-line))
                                  ">" (lambda (&rest _ignored)
                                        (text-property-search-forward 'pgmacstbl)
                                        (previous-line))
                                  "0" (lambda (&rest _ignored) (pgmacstbl-goto-column 0))
                                  "1" (lambda (&rest _ignored) (pgmacstbl-goto-column 1))
                                  "2" (lambda (&rest _ignored) (pgmacstbl-goto-column 2))
                                  "3" (lambda (&rest _ignored) (pgmacstbl-goto-column 3))
                                  "4" (lambda (&rest _ignored) (pgmacstbl-goto-column 4))
                                  "5" (lambda (&rest _ignored) (pgmacstbl-goto-column 5))
                                  "6" (lambda (&rest _ignored) (pgmacstbl-goto-column 6))
                                  "7" (lambda (&rest _ignored) (pgmacstbl-goto-column 7))
                                  "8" (lambda (&rest _ignored) (pgmacstbl-goto-column 8))
                                  "9" (lambda (&rest _ignored) (pgmacstbl-goto-column 9))
                                  "T" pgmacs--switch-to-database-buffer
                                  "q" (lambda (&rest ignore) (bury-buffer))))))
      (setq-local pgmacs--con con
                  pgmacs--table table
                  pgmacs--offset offset
                  pgmacs--column-type-names (apply #'vector column-type-names)
                  buffer-read-only t
                  truncate-lines t)
      (pgmacs-mode)
      (use-local-map pgmacs-row-list-map)
      (when comment
        (insert (propertize "Table comment" 'face 'bold))
        (insert (format ": %s  " comment))
        (insert-text-button "Modify"
                            'action (lambda (&rest _ignore)
                                      (let ((comment (read-from-minibuffer "New table comment: ")))
                                        (setf (pg-table-comment con table) comment))
                                      (pgmacs--display-table table))
                            'help-echo "Modify the table comment")
        (insert "\n"))
      (unless (member (pgcon-server-variant con) '(cockroachdb ydb))
        (let* ((sql "SELECT pg_catalog.pg_size_pretty(pg_catalog.pg_total_relation_size($1)),
                          pg_catalog.pg_size_pretty(pg_catalog.pg_indexes_size($1))")
               (res (pg-exec-prepared con sql `((,t-id . "text"))))
               (row (pg-result res  :tuple 0)))
          (insert (propertize "On-disk-size" 'face 'bold))
          (insert (format ": %s" (cl-first row)))
          (insert (format " (indexes %s)\n" (cl-second row)))))
      (insert (propertize "Columns" 'face 'bold))
      (insert ":\n")
      (let ((colinfo (list)))
        (dolist (col column-names)
          (let* ((ci (gethash col column-info))
                 (cif (pgmacs--format-column-info ci)))
            (push (format "%s: %s" col cif) colinfo)))
        (let ((last (pop colinfo)))
          (dolist (c (reverse colinfo))
            (if (char-displayable-p ?├)
                (insert (propertize "├ " 'face 'shadow))
              (insert (propertize "| " 'face 'shadow)))
            (insert c)
            (insert "\n"))
          (if (char-displayable-p ?└)
              (insert (propertize "└ " 'face 'shadow))
            (insert (propertize "` " 'face 'shadow)))
          (insert last)
          (insert "\n")))
      (let ((fkc (pgmacs--fk-constraints con table)))
        (when fkc
          (insert (propertize "Foreign key constraints" 'face 'bold) ":\n")
          (dolist (c fkc)
            (insert "  " (cl-first c) " " (cl-second c) "\n"))))
      (when indexes
        (insert (propertize "Indexes" 'face 'bold))
        (insert ":\n")
        (dolist (idx indexes)
          (cl-multiple-value-bind (name unique-p primary-p clustered-p valid-p _def type cols) idx
              (insert (format "  %s %s%s%s%s %s (cols: %s)\n"
                              name
                              (if unique-p "UNIQUE " "")
                              (if primary-p "PRIMARY " "")
                              (if clustered-p "CLUSTERED " "")
                              (if valid-p "" "INVALID ")
                              type cols)))))
      (insert "Row-level access control: ")
      (if (pgmacs--row-security-active con table)
          (insert "enabled")
        (insert "not enabled"))
      (insert "\n\n")
      (dolist (btn pgmacs-row-list-buttons)
        (pgmacs--insert btn)
        (insert "  ")
        (when (> (current-column) (min (window-width) 90))
          (insert "\n")))
      (insert "\n\n")
      ;; Make it visually clear to the user that a WHERE filter is active
      (when where-filter
        (insert (propertize "WHERE filter" 'face 'bold))
        (insert ": ")
        (insert (propertize where-filter 'face 'pgmacs-where-filter))
        (insert "\n\n"))
      (when pgmacs--offset
        (pgmacs-paginated-mode)
        (when (>= pgmacs--offset pgmacs-row-limit)
          (insert-text-button
           (format "Prev. %s rows" pgmacs-row-limit)
           'action #'pgmacs--paginated-prev)
          (insert "   "))
        (when (pg-result res :incomplete)
          (insert-text-button
           (format "Next %s rows" pgmacs-row-limit)
           'action #'pgmacs--paginated-next))
        (insert "\n\n"))
      (if (null rows)
          (insert "(no rows in table)")
        (pgmacstbl-insert pgmacstbl)
        (when pgmacs-shrink-columns
          (pgmacs--shrink-columns)))
      ;; Recreate the row markings from the line numbers stored in pgmacs--marked-rows, if necessary
      ;; (this function may be called to update a pgmacstbl after a modification, in which case
      ;; pgmacs--marked-rows may be non-nil).
      (let* ((buffer-read-only nil))
        (dolist (line-number pgmacs--marked-rows)
          (pgmacstbl-mark-row pgmacstbl line-number :marked-for-deletion)
          (save-excursion
            (let ((object (elt (pgmacstbl-objects pgmacstbl) line-number)))
              (pgmacstbl-goto-object object)
              (add-face-text-property (pos-bol) (pos-eol) `(:background ,pgmacs-deleted-color))))))
      (pgmacs--stop-progress-reporter)
      ;; if asked to center-on a particular pk value, search for it and move point to that row
      (when center-on
        (let* ((pk-name (cl-first center-on))
               (pk-val (cl-second center-on))
               (cols (pgmacstbl-columns pgmacstbl))
               (pk-col-id (cl-position pk-name cols :key #'pgmacstbl-column-name :test #'string=)))
          (unless pk-col-id
            (error "Can't find column named %s" pk-name))
          (cl-loop named position-cursor
           for row in (pgmacstbl-objects pgmacstbl)
           when (equal (nth pk-col-id row) pk-val) do
           (progn
             (pgmacstbl-goto-object row)
             (pgmacstbl-goto-column pk-col-id)
             (cl-return-from position-cursor))
           finally do (message "Didn't find row matching %s" pk-val)))))
    (run-hooks 'pgmacs-row-list-hook)))

(defun pgmacs--row-list-redraw (&rest _ignore)
  "Refresh a PostgreSQL row-list buffer.
This refetches data from PostgreSQL."
  (interactive)
  (let ((table pgmacs--table)
        (offset pgmacs--offset)
        (where-filter pgmacs--where-filter)
        (parent-buffer pgmacs--db-buffer))
    (kill-buffer)
    ;; We need to reset all row marks, because the PostgreSQL table may have seen changes since our
    ;; previous fetch of rows, so the line numbers in the pgmacstbl may not longer be relevant.
    (setq pgmacs--marked-rows (list))
    ;; Make sure we switch back to the main PGmacs buffer before recreating the row-list buffer,
    ;; because this "parent" buffer holds buffer-local variables that we need to connect to
    ;; PostgreSQL.
    (with-current-buffer parent-buffer
      (pgmacs--display-table table :where-filter where-filter)
      (setq pgmacs--offset offset))))

;; Shrink the current column size to the smallest possible for the values that are currently visible.
(defun pgmacs--shrink-column (&rest _ignore)
  (let* ((pgmacstbl (pgmacstbl-current-table))
         (widths (pgmacstbl--widths pgmacstbl))
         (cols (pgmacstbl-columns pgmacstbl))
         (col-id (pgmacstbl-current-column))
         (col (elt cols col-id))
         (col-name (pgmacstbl-column-name col))
         (max-width (1+ (string-width col-name))))
    (dolist (row (pgmacstbl-objects pgmacstbl))
      (let* ((val (nth col-id row))
             ;; FIXME perhaps should call the column display-function here
             (valstr (if (stringp val) val (format "%s" val)))
             (valw (string-width valstr)))
        (setq max-width (max max-width valw))))
    (setf (aref widths col-id) (* (pgmacstbl--char-width pgmacstbl) max-width))
    (setf (pgmacstbl-column-width col) (format "%dpx" max-width)))
  (pgmacs--redraw-pgmacstbl))

;; Shrink each column to the smallest size possible.
(defun pgmacs--shrink-columns (&rest _ignore)
  (let* ((pgmacstbl (pgmacstbl-current-table))
         (widths (pgmacstbl--widths pgmacstbl))
         (cols (pgmacstbl-columns pgmacstbl)))
    (dotimes (col-id (length cols))
      (let* ((col (elt cols col-id))
             (col-name (pgmacstbl-column-name col))
             (max-width (1+ (string-width col-name))))
        (dolist (row (pgmacstbl-objects pgmacstbl))
          (let* ((val (nth col-id row))
                 ;; FIXME perhaps should call the column display-function here
                 (valstr (if (stringp val) val (format "%s" val)))
                 (valw (string-width valstr)))
            (setq max-width (max max-width valw))))
        (setf (aref widths col-id) (* (pgmacstbl--char-width pgmacstbl) max-width))))
    (pgmacs--redraw-pgmacstbl)))


;; Used in table-list buffer: if point is on a column which REFERENCES a foreign table, then jump to
;; that table on the appropriate row; otherwise prompt to edit using pgmacs--edit-value-minibuffer
(defun pgmacs--table-list-dwim (row primary-keys)
  (let* ((colinfo (get-text-property (point) 'pgmacs--column-info))
         (refs (and colinfo (gethash "REFERENCES" colinfo))))
    (if refs
        (let* ((table (cl-first refs))
               (pk (cl-second refs))
               (pk-col-id (pgmacstbl-current-column))
               (pk-col-type (aref pgmacs--column-type-names pk-col-id))
               (pk-val (nth pk-col-id row))
               (center-on (and pk (list pk pk-val pk-col-type))))
          (pgmacs--display-table table :center-on center-on))
      (pgmacs--edit-value-minibuffer row primary-keys))))

;; bound to "o". We make sure here to retain a schema-qualified name for a table, because
;; pgmacs--display-table needs a schema-qualified name for tables not in the current schema.
(defun pgmacs-open-table (&rest _ignore)
  "Open a row-list buffer for a PostgreSQL table.
Prompt for the table name in the minibuffer."
  (interactive)
  (let* ((tables (pg-tables pgmacs--con))
         (completions (mapcar (lambda (mqn) (cons (pgmacs--display-identifier mqn) mqn)) tables))
         (identifier (completing-read "PostgreSQL table: " completions nil t))
         (table (or (cdr (assoc identifier completions #'string=))
                    identifier)))
    (pgmacs--display-table table)))

;; This is similar to pgmacstbl-revert, but works correctly with a buffer than contains content other
;; than the pgmacstbl.
(defun pgmacs--redraw-pgmacstbl (&rest _ignore)
  "Redraw the pgmacstbl in the current buffer."
  (let ((pgmacstbl (pgmacstbl-current-table))
        (object (pgmacstbl-current-object))
        (column (pgmacstbl-current-column))
        (inhibit-read-only t)
        (start (save-excursion
                 (goto-char (point-max))
                 (text-property-search-backward 'pgmacstbl)
                 (point)))
        (end (save-excursion
               (goto-char (point-min))
               (text-property-search-forward 'pgmacstbl)
               (point))))
    (unless pgmacstbl
      (user-error "No table under point"))
    (delete-region start end)
    (pgmacstbl-insert pgmacstbl)
    (when object
      (pgmacstbl-goto-object object))
    (when column
      (pgmacstbl-goto-column column))))

(defun pgmacs--display-backend-information (&rest _ignore)
  "Create a buffer with information concerning the current PostgreSQL backend."
  (let ((con pgmacs--con)
        (db-buffer pgmacs--db-buffer))
    (pop-to-buffer (get-buffer-create "*PostgreSQL backend information*"))
    (kill-all-local-variables)
    (buffer-disable-undo)
    (setq-local pgmacs--db-buffer db-buffer)
    (let* ((res (pg-exec con "SELECT inet_server_addr(), inet_server_port(), pg_backend_pid()"))
           (row (pg-result res :tuple 0))
           (addr (cl-first row))
           (port (cl-second row))
           (pid (cl-third row))
           (inhibit-read-only t))
      (erase-buffer)
      (remove-overlays)
      (insert (format "Connected to backend with pid %s" pid))
      (if addr
          (insert (format " at %s:%s\n" addr port))
        (insert " over Unix-domain socket\n")))
    (unless (member (pgcon-server-variant con) '(cockroachdb cratedb yugabyte ydb xata greptimedb))
      (when (> (pgcon-server-version-major con) 11)
        (let* ((res (pg-exec con "SELECT pg_catalog.current_setting('ssl_library')"))
               (row (pg-result res :tuple 0)))
          (insert (format "Backend compiled with SSL library %s\n" (cl-first row))))))
    (let* ((res (pg-exec con "SELECT current_user, pg_catalog.current_setting('is_superuser')"))
           (row (pg-result res :tuple 0)))
      (insert (format "Connected as user %s (%ssuperuser)\n"
                      (cl-first row)
                      (if (cl-second row) "" "not "))))
    (let* ((res (pg-exec con "SELECT pg_catalog.current_setting('in_hot_standby')"))
           (row (pg-result res :tuple 0)))
      (insert (apply #'format "In hot standby: %s\n" row)))
    (let* ((res (pg-exec con "SELECT pg_catalog.pg_postmaster_start_time()"))
           (dtime (car (pg-result res :tuple 0)))
           (fmt (funcall (pgmacs--value-formatter "timestamp") dtime)))
      (insert (format "PostgreSQL running since %s\n" fmt)))
    (let* ((res (pg-exec con "SELECT pg_catalog.current_setting('client_encoding')"))
           (row (pg-result res :tuple 0)))
      (insert (apply #'format "Client encoding: %s\n" row)))
    (let* ((res (pg-exec con "SELECT pg_catalog.current_setting('server_encoding')"))
           (row (pg-result res :tuple 0)))
      (insert (apply #'format "Server encoding: %s\n" row)))
    (let* ((res (pg-exec con "SELECT pg_catalog.current_setting('TimeZone')"))
           (row (pg-result res :tuple 0)))
      (insert (apply #'format "Server timezone: %s\n" row)))
    (let* ((res (pg-exec con "SELECT pg_catalog.current_setting('shared_memory_size')"))
           (row (pg-result res :tuple 0)))
      (insert (format "Server shared memory size: %s\n" (cl-first row))))
    (let* ((res (pg-exec con "SELECT pg_catalog.pg_listening_channels()"))
           (channels (pg-result res :tuples)))
      (when channels
        (insert "Asynchronous notification channels for the current session:\n")
        (dolist (ch channels)
          (insert "  " ch "\n"))))
    (let* ((res (pg-exec con "SELECT name, default_version, installed_version FROM pg_available_extensions"))
           (exts (pg-result res :tuples)))
      (insert "PostgreSQL extensions:")
      (if exts (insert "\n") (insert " (none)\n"))
      (when exts
        (push (list "Name" "Default version" "Installed version") exts))
      (dolist (ext exts)
        (insert (apply #'format "%30s %17s %18s" ext))
        (unless (or (cl-third ext)
                    (string= "Name" (cl-first ext)))
          (insert "  ")
          (insert-text-button
           "Load extension"
           'action (lambda (&rest _ignore)
                     (message "Loading PostgreSQL extension %s" (car ext))
                     (condition-case nil
                         (pg-exec con (format "CREATE EXTENSION IF NOT EXISTS %s" (car ext)))
                       (pg-error
                        (lambda (err)
                          (message "Loading extension %s failed: %s" (car ext) err)))))))
        (insert "\n")))
    (shrink-window-if-larger-than-buffer)
    (goto-char (point-min))
    (help-mode)
    (setq buffer-read-only t)
    (pgmacs-transient-mode)))


(defvar pgmacs--stat-activity-columns
  (list "datname" "usename" "client_addr" "backend_start" "xact_start" "query_start" "wait_event"))

(defun pgmacs--display-stat-activity (&rest _ignore)
  "Display information from PostgreSQL's pg_stat_activity table."
  (let* ((cols (string-join pgmacs--stat-activity-columns ","))
         (sql (format "SELECT %s FROM pg_catalog.pg_stat_activity" cols)))
    (pgmacs-show-result pgmacs--con sql)))

(defvar pgmacs--run-sql-history nil)

(defun pgmacs-run-sql (&rest _ignore)
  "Prompt for an SQL query and display the output in a dedicated buffer."
  (interactive)
  (let ((sql (read-from-minibuffer "SQL query: " nil nil nil 'pgmacs--run-sql-history)))
    (pgmacs-show-result pgmacs--con sql)))

(defun pgmacs-run-buffer-sql (&rest _ignore)
  "Execute the SQL query in a user-specified buffer.
The output is displayed in a dedicated buffer."
  (interactive)
  (let* ((con pgmacs--con)
         (buffers (mapcar #'buffer-name (buffer-list)))
         (buffer (completing-read "Run SQL from buffer: " buffers nil t)))
    (with-current-buffer buffer
      (let ((sql (buffer-substring-no-properties (point-min) (point-max))))
        (pgmacs-show-result con sql)))))

;; TODO: should limit this function to returning the pgmacstbl and let the caller pop to buffer, set
;; pgmacs-mode, insert the information text.
(defun pgmacs-show-result (con sql)
  "Create a buffer to show the results of PostgreSQL query SQL.
Uses PostgreSQL connection CON."
  (let ((db-buffer pgmacs--db-buffer))
    (pop-to-buffer (get-buffer-create "*PostgreSQL TMP*"))
    (kill-all-local-variables)
    (buffer-disable-undo)
    (setq-local pgmacs--con con
                pgmacs--db-buffer db-buffer
                buffer-read-only t
                truncate-lines t))
  (pgmacs-mode)
  (pgmacs--start-progress-reporter "Retrieving data from PostgreSQL")
  ;; Insert initial content into buffer early.
  (let ((inhibit-read-only t))
    (erase-buffer)
    (remove-overlays)
    (insert (propertize "PostgreSQL query output" 'face 'bold))
    (insert "\n")
    (insert (propertize "SQL" 'face 'bold))
    (insert (format ": %s\n\n" sql)))
  (let* ((res (pg-exec con sql)))
    (pgmacs--show-pgresult (current-buffer) res))
  (pgmacs--stop-progress-reporter))

(defun pgmacs--show-pgresult (buffer pgresult)
  (with-current-buffer buffer
    (let ((rows (pg-result pgresult :tuples))
          (attributes (pg-result pgresult :attributes))
          (con pgmacs--con)
          (inhibit-read-only t))
      (cond ((null rows)
             (insert (format "Query status: %s\n\n" (pg-result pgresult :status)))
             (insert "(no rows)"))
            (t
             (let* ((column-names (mapcar #'cl-first attributes))
                    (column-type-oids (mapcar #'cl-second attributes))
                    (column-type-names (mapcar (lambda (o) (pg-lookup-type-name con o)) column-type-oids))
                    (column-formatters (mapcar #'pgmacs--value-formatter column-type-names))
                    (value-widths (mapcar #'pgmacs--value-width column-type-names))
                    (column-widths (cl-loop for w in value-widths
                                            for name in column-names
                                            collect (1+ (max w (length name)))))
                    (columns (cl-loop for name in column-names
                                      for fmt in column-formatters
                                      for w in column-widths
                                      collect (make-pgmacstbl-column
                                               :name (propertize name 'face 'pgmacs-table-header)
                                               :min-width (1+ (max w (length name)))
                                               :formatter fmt
                                               :displayer (pgmacs--make-column-displayer "" nil))))
                    (pgmacstbl (make-pgmacstbl
                                :insert nil
                                :use-header-line nil
                                :face 'pgmacs-table-data
                                :columns columns
                                :row-colors pgmacs-row-colors
                                :objects rows
                                :actions '("TAB" pgmacs--next-column
                                           "e" pgmacs-run-sql
                                           "E" pgmacs-run-buffer-sql
                                           "r" pgmacs--redraw-pgmacstbl
                                           "j" pgmacs--row-as-json
                                           "v" pgmacs--view-value
                                           "o" pgmacs-open-table
                                           ;; "n" and "p" are bound when table is paginated to next/prev page
                                           "=" pgmacs--shrink-columns
                                           "<" (lambda (&rest _ignored)
                                                 (text-property-search-backward 'pgmacstbl)
                                                 (next-line))
                                           ">" (lambda (&rest _ignored)
                                                 (text-property-search-forward 'pgmacstbl)
                                                 (previous-line))
                                           "0" (lambda (&rest _ignored) (pgmacstbl-goto-column 0))
                                           "1" (lambda (&rest _ignored) (pgmacstbl-goto-column 1))
                                           "2" (lambda (&rest _ignored) (pgmacstbl-goto-column 2))
                                           "3" (lambda (&rest _ignored) (pgmacstbl-goto-column 3))
                                           "4" (lambda (&rest _ignored) (pgmacstbl-goto-column 4))
                                           "5" (lambda (&rest _ignored) (pgmacstbl-goto-column 5))
                                           "6" (lambda (&rest _ignored) (pgmacstbl-goto-column 6))
                                           "7" (lambda (&rest _ignored) (pgmacstbl-goto-column 7))
                                           "8" (lambda (&rest _ignored) (pgmacstbl-goto-column 8))
                                           "9" (lambda (&rest _ignored) (pgmacstbl-goto-column 9))
                                           "q" (lambda (&rest _ignore) (bury-buffer))))))
               (pgmacstbl-insert pgmacstbl)
               (when pgmacs-shrink-columns
                 (pgmacs--shrink-columns)))))
      (shrink-window-if-larger-than-buffer))))

;; Bound to TAB in table-list, row-list, proc-list buffers.
(defun pgmacs--next-column (&rest _ignore)
  (let* ((tbl (pgmacstbl-current-table))
         (column-count (length (pgmacstbl-columns tbl)))
         (current-col (pgmacstbl-current-column)))
    (when current-col
      (cond ((eql current-col (1- column-count))
             (forward-line)
             (pgmacstbl-goto-column 0))
            (t
             (pgmacstbl-next-column))))))

;; If the cursor is on the Comment column, allow the user to set the table comment. Otherwise,
;; display the table in a separate buffer.
(defun pgmacs--table-list-RET (table-row)
  "Called on RET on a line in the list-of-tables buffer TABLE-ROW."
  (let* ((tbl (pgmacstbl-current-table))
         (col-id (pgmacstbl-current-column))
         (col (nth col-id (pgmacstbl-columns tbl)))
         (col-name (pgmacstbl-column-name col))
         (table (cl-first table-row)))
    (cond ((string= "Comment" col-name)
           (let ((comment (read-from-minibuffer "New table comment: "))
                 (new-row (copy-sequence table-row)))
             (setf (pg-table-comment pgmacs--con table) comment)
             (setf (nth col-id new-row) comment)
             ;; pgmacstbl-update-object doesn't work, so insert then delete old row
             (pgmacstbl-insert-object tbl new-row table-row)
             (pgmacstbl-remove-object tbl table-row)
             (pgmacs--redraw-pgmacstbl)))
          ;; TODO perhaps allow changes to table owner (if we are superuser)
          (t
           (pgmacs--display-table table)))))

(defun pgmacs--table-list-delete (table-row)
  "Delete (drop) the PostgreSQL table specified by TABLE-ROW."
  (let* ((pgmacstbl (pgmacstbl-current-table))
         (table (car table-row))
         (t-id (pg-escape-identifier table)))
    (when (yes-or-no-p (format "Really drop PostgreSQL table %s? " t-id))
      ;; We can't use a prepared statement for this dynamic SQL statement
      (let* ((sql (format "DROP TABLE %s" t-id))
             (res (pg-exec pgmacs--con sql)))
        (pgmacs--notify "%s" (pg-result res :status))
        (pgmacstbl-remove-object pgmacstbl table-row)
        (pgmacs--redraw-pgmacstbl)))))

(defun pgmacs--table-list-rename (table-row)
  "Rename the PostgreSQL table specified by TABLE-ROW."
  (let* ((pgmacstbl (pgmacstbl-current-table))
	 (table (car table-row))
         (t-id (pg-escape-identifier table))
         (new (read-string (format "Rename table %s to: " t-id)))
         (new-id (pg-escape-identifier new)))
    (let* ((sql (format "ALTER TABLE %s RENAME TO %s" t-id new-id))
           (res (pg-exec pgmacs--con sql)))
      (pgmacs--notify "%s" (pg-result res :status))
      (let ((new-row (copy-sequence table-row)))
	(setf (cl-first new-row) new)
	(pgmacstbl-insert-object pgmacstbl new-row table-row)
	(pgmacstbl-remove-object pgmacstbl table-row))
      ;; Redraw in the table-list buffer.
      (pgmacs--redraw-pgmacstbl))))

(defun pgmacs--table-list-redraw (&rest _ignore)
  "Refresh the PostgreSQL table-list buffer."
  (interactive)
  (let ((con pgmacs--con))
    (kill-buffer)
    (pgmacs-open con)))


(defun pgmacs--table-list-help (&rest _ignore)
  "Show keybindings active in a table-list buffer."
  (interactive)
  (pop-to-buffer "*PGmacs table-list help*")
  (erase-buffer)
  (buffer-disable-undo)
  (help-mode)
  (cl-flet ((shw (key msg)
              (insert (propertize (format "%12s" key) 'face '(:foreground "blue")))
              (insert (propertize " → " 'face '(:foreground "gray")))
              (insert msg "\n")))
    (let ((inhibit-read-only t))
      (shw "RET" "Open a new buffer to browse/edit the table at point")
      (shw "TAB" "Move to next column")
      (shw "<deletechar>" "Delete the table at point")
      (shw "r" "Rename the table at point")
      (shw "o" "Prompt for a table to browse/edit in a new buffer")
      (shw "p" "New buffer listing the functions and procedures in the current database")
      (shw "e" "New buffer with output from SQL query")
      (shw "E" "Run buffer SQL and display the output")
      (shw "S" "Run SchemaSpy on the current database and display the SVG output")
      (shw "<" "Go to the first table in the table list")
      (shw ">" "Go to the last table in the table list")
      (shw "{" "Shrink the horizontal space used by the current column")
      (shw "}" "Grow the horizontal space used by the current column")
      (shw "g" "Redraw this table-list buffer (refetches data from PostgreSQL)")
      (shw "q" "Bury this buffer")
      (shrink-window-if-larger-than-buffer)
      (goto-char (point-min)))))

(defun pgmacs--rewrite-schemaspy-svg (svg-pathname)
  "Clean up the SVG produced by SchemaSpy to improve display in Emacs.
The SVG produced by dot includes xlinked references to PNG files
that represent a key. These xlinked relative pathnames are not
displayed by the SVG support in Emacs. We replace them by an
inlined vector SVG image that is encoded as a data URI."
  (with-current-buffer (find-file-noselect svg-pathname t t)
    (cl-loop while (search-forward "xlink:href=\"../../images/primaryKeys.png\"" nil t)
             do (delete-region (match-beginning 0) (match-end 0))
             (insert "href=\"data:image/svg+xml,%3Csvg height='1362.976' viewBox='0 0 154.491 360.621' width='583.904' xmlns='http://www.w3.org/2000/svg'%3E%3Cpath d='M69.407 360.143c-8.545-1.912-12.989-5.943-15.73-14.271-1.263-3.84-1.716-7.444-3.181-25.306-2.999-36.562-4.773-64.722-6.027-95.69-.332-8.209-5.756-80.762-6.048-80.913-1.011-.52-8.86-5.98-10.696-7.44-3.498-2.783-9.747-9.042-12.344-12.364-6.935-8.871-11.455-18.535-13.708-29.314C.345 88.495-.015 84.632 0 76.886.026 63.563 2.333 53.394 7.8 42.49c3.93-7.834 8.006-13.364 14.96-20.295C35.21 9.785 49.463 2.732 66.707.446c5.045-.669 17.296-.567 22.225.184 11.299 1.723 21.418 5.533 30.339 11.423 8.456 5.583 16.442 13.447 22.31 21.97 11.561 16.793 15.58 38.777 11.155 61.031-3.871 19.471-14.575 35.045-32.054 46.637-2.62 1.738-4.966 3.545-5.216 4.016-1.007 1.905-3.055 7.729-4.826 13.73-1.734 5.874-4.422 16.976-4.422 18.264 0 .922-1.641 2.581-4.62 4.668-4.347 3.046-4.196 2.561-4.198 13.51-.001 10.612-.118 10.114 3.192 13.672 1.14 1.226 2.178 2.644 2.305 3.151.128.508.164 4.288.081 8.4-.122 6.066-.26 7.679-.73 8.537a35.426 35.426 0 0 0-.942 1.852c-.2.437-.534.794-.745.794-.646 0-4.22 3.592-4.22 4.241 0 .336-.25.818-.553 1.07-1.505 1.25-2.785 6.552-2.546 10.552.213 3.566.906 4.789 5.328 9.41 5.078 5.308 5.002 5.13 5.002 11.769 0 6.762-.117 7.03-5.466 12.523-2.079 2.134-4.041 4.389-4.36 5.01-.5.971-.58 2.548-.579 11.289.001 5.913.155 10.709.367 11.474.201.723.915 2.034 1.586 2.914.671.879 1.22 1.8 1.22 2.045s1.192 1.63 2.648 3.077c3.952 3.926 3.887 3.641 3.837 16.755-.047 12.092-.36 14.766-2.187 18.67-1.867 3.99-3.773 5.27-9.766 6.559-4.77 1.026-17.76 1.329-21.465.5z' fill='%23d6de00'/%3E%3Cpath d='M96.814 73.36a25.972 26.755 0 0 1-36.667-1.957 25.972 26.755 0 0 1 1.871-37.773 25.972 26.755 0 0 1 36.67 1.898 25.972 26.755 0 0 1-1.815 37.776' fill='%23fff'/%3E%3C/svg%3E\""))
    ;; drop the "Generated by SchemaSpy label" which is rather intrusive
    (goto-char (point-min))
    (when (search-forward "Generated by SchemaSpy</text>" nil t)
      (delete-region (line-beginning-position) (line-end-position)))
    (save-buffer)
    (kill-buffer)))

(defun pgmacs--schemaspy-table (&rest _ignore)
  "Run SchemaSpy on current table and display the SVG describing the schema."
  (interactive)
  (unless (display-graphic-p)
    (user-error "SchemaSpy will only work on a graphical terminal"))
  (unless (image-type-available-p 'svg)
    (user-error "SchemaSpy support needs SVG support in your Emacs"))
  (let* ((tmpdir (temporary-file-directory))
         (schemaspy-dir (expand-file-name "pgmacs-schemaspy" tmpdir)))
    (when (file-directory-p schemaspy-dir)
      (delete-directory schemaspy-dir t nil))
    (with-file-modes #o777
      (make-directory schemaspy-dir t))
    ;; The Docker image for schemaspy runs as user "java" for an obscure reason, so ensure that the
    ;; temporary schemaspy-dir is writable for all.
    (let ((ci (pgcon-connect-info pgmacs--con))
          (schema-name (if (pg-qualified-name-p pgmacs--table)
                           (pg-qualified-name-schema pgmacs--table)
                         "public"))
          (table-name (if (pg-qualified-name-p pgmacs--table)
                          (pg-qualified-name-name pgmacs--table)
                        pgmacs--table)))
      (when (eql :local (cl-first ci))
        (message "Replacing Unix connection by network connection to localhost for SchemaSpy"))
      (let* ((cmdline (concat pgmacs-schemaspy-cmdline
                              " -s %s -i %t"))
             (cmd (cl-multiple-value-bind (type host port dbname user password) ci
                    (let ((spec (list (cons ?h (if (eq type :local) "localhost" host))
                                      (cons ?P (or port 5432))
                                      (cons ?d dbname)
                                      (cons ?u user)
                                      (cons ?p password)
                                      (cons ?s schema-name)
                                      (cons ?t table-name)
                                      (cons ?D schemaspy-dir))))
                      (format-spec cmdline spec))))
             (out (format "%s/diagrams/tables/%s.1degree.svg"
                          schemaspy-dir
                          table-name)))
        (message "Running cmd %s, output to %s" cmd out)
        (shell-command cmd)
        (when (file-exists-p out)
          (pgmacs--rewrite-schemaspy-svg out)
          (find-file out))))))

;; We display only the "real relationships" summary SVG for the database; SchemaSpy generates many
;; other images including for each orphan table.
(defun pgmacs--schemaspy-database (&rest _ignore)
  "Run SchemaSpy on the current PGmacs database and display the SVG."
  (interactive)
  (unless (display-graphic-p)
    (user-error "SchemaSpy will only work on a graphical terminal"))
  (unless (image-type-available-p 'svg)
    (user-error "SchemaSpy support needs SVG support in your Emacs"))
  (let* ((tmpdir (temporary-file-directory))
         (schemaspy-dir (expand-file-name "pgmacs-schemaspy" tmpdir)))
    (when (file-directory-p schemaspy-dir)
      (delete-directory schemaspy-dir t))
    ;; The Docker image for schemaspy runs as user "java" for an obscure reason, so we need to
    ;; ensure that the temporary schemaspy-dir is writable for all.
    (with-file-modes #o777
      (make-directory schemaspy-dir t))
    (let ((ci (pgcon-connect-info pgmacs--con)))
      (when (eql :local (cl-first ci))
        (message "Replacing Unix connection by network connection to localhost for SchemaSpy"))
      (let ((cmd (cl-multiple-value-bind (type host port dbname user password) ci
                   (let ((spec (list (cons ?h (if (eq type :local) "localhost" host))
                                     (cons ?P (or port 5432))
                                     (cons ?d dbname)
                                     (cons ?u user)
                                     (cons ?p password)
                                     (cons ?D schemaspy-dir))))
                     (format-spec pgmacs-schemaspy-cmdline spec))))
            (out (format "%s/diagrams/summary/relationships.real.compact.svg" schemaspy-dir)))
        (message "Running cmd %s, output to %s" cmd out)
        (shell-command cmd)
        (when (file-exists-p out)
          (pgmacs--rewrite-schemaspy-svg out)
          (find-file out))))))

(defun pgmacs--svg-icon-database ()
  "Return an SVG icon representing a database."
  (let ((icon (svg-create "1.3em" "1.3em" :viewBox "0 0 16 16")))
    (cl-flet ((ellipse (y)
                (svg-ellipse icon 8 y 5 1 :fill "purple")
                (svg-ellipse icon 8 (+ y 1.8) 5 1 :fill "purple" :stroke "white" :stroke-width 0.3)
                (svg-rectangle icon 3 y 10 1.5 :fill "purple")))
      (ellipse 9)
      (ellipse 6)
      (ellipse 3)
      (svg-image icon :margin 2 :ascent 'center))))

(defun pgmacs--svg-icon-user ()
  "Return an SVG icon representing a computer user."
  (let ((icon (svg-create "0.7em" "0.7em" :viewBox "0 0 16 16")))
    (svg-circle icon 8 4 3.8 :fill "black" :opacity 0.5)
    (svg-rectangle icon 1 9 15 20 :fill "black" :opacity 0.5 :rx 3)
    (svg-image icon :margin 2 :ascent 'center)))

(defun pgmacs--svg-icon-table ()
  "Return an SVG icon representing a database table."
  (let ((icon (svg-create "1em" "1em" :viewBox "-0.4 -0.4 3.6 4.6" :fill "currentColor")))
    (svg-rectangle icon 0 0 3 3 :fill "none" :stroke "black" :stroke-width 0.3 :rx 0.1)
    (svg-line icon 0 1 3 1 :stroke "black" :stroke-width 0.2)
    (svg-line icon 0 2 3 2 :stroke "black" :stroke-width 0.2)
    (svg-line icon 0 0.3 3 0.3 :stroke "black" :stroke-width 0.2)
    (svg-line icon 1 0 1 3 :stroke "black" :stroke-width 0.2)
    (svg-line icon 2 0 2 3 :stroke "black" :stroke-width 0.2)
    (svg-image icon :margin 2 :ascent 'center)))

;; This function generates the string used to display a table in the main table-list buffer. If the
;; display is able to display SVG images, we prefix the name with a little SVG icon of a table.
(defun pgmacs--display-table-name (name)
  (let* ((name (pgmacs--display-identifier name))
         (maybe-icon (pgmacs--maybe-svg-icon #'pgmacs--svg-icon-table)))
    (concat maybe-icon name)))


(defun pgmacs--tls-status (con)
  (if (and (not (member (pgcon-server-variant con) '(cockroachdb cratedb yugabyte ydb xata greptimedb)))
           (> (pgcon-server-version-major con) 11))
      (let ((res (pg-exec con "SHOW ssl")))
        (cl-first (pg-result res :tuple 0)))
    "unknown"))

;;;###autoload
(defun pgmacs-open (con)
  "Browse the contents of PostgreSQL database to which we are connected over CON."
  (when pgmacs-enable-query-logging
    (message "Enabling PGmacs query logging")
    (pg-enable-query-log con))
  (pg-hstore-setup con)
  (pg-vector-setup con)
  (when pgmacs-use-header-line
    (setq pgmacs-header-line
          (list (when (char-displayable-p ?🐘) " 🐘")
                (propertize " PGmacs " 'face 'bold)
                ;; (list :tcp host port dbname user password)
                (let* ((ci (pgcon-connect-info con))
                       (tls (pgmacs--tls-status con))
                       (maybe-icon (pgmacs--maybe-svg-icon #'pgmacs--svg-icon-user)))
                  (cl-case (cl-first ci)
                    (:tcp
                     (format "%s as %s%s on %s:%s (TLS: %s)"
                             (propertize (cl-fourth ci) 'face 'bold)
                             maybe-icon
                             (cl-fifth ci)
                             (cl-second ci)
                             (cl-third ci)
                             tls))
                    (:local
                     (format "%s as %s%s on Unix socket"
                             (propertize (cl-fourth ci) 'face 'bold)
                             maybe-icon
                             (cl-fifth ci))))))))
  (pop-to-buffer-same-window (format "*PostgreSQL %s*" (pgcon-dbname con)))
  (setq-local pgmacs--con con
              pgmacs--db-buffer (current-buffer)
              buffer-read-only t
              truncate-lines t)
  (pgmacs-mode)
  (pgmacs--start-progress-reporter "Retrieving PostgreSQL table list")
  (set-process-query-on-exit-flag (pgcon-process con) nil)
  ;; Make sure some initial content is visible in the buffer, in case of a slow connection to
  ;; PostgreSQL.
  (let ((inhibit-read-only t))
    (erase-buffer)
    (insert (pg-backend-version con)))
  (let* ((dbname (pgcon-dbname con))
         (inhibit-read-only t)
         (pgmacstbl (make-pgmacstbl
                  :insert nil
                  :use-header-line nil
                  :columns (list
                            (make-pgmacstbl-column
                             :name (propertize "Table" 'face 'pgmacs-table-header)
                             :width 20
                             :primary t
                             :align 'left)
                            (make-pgmacstbl-column
                             :name (propertize "Rows" 'face 'pgmacs-table-header)
                             :width 7 :align 'right)
                            (make-pgmacstbl-column
                             :name (propertize "Size on disk" 'face 'pgmacs-table-header)
                             :width 13 :align 'right)
                            (make-pgmacstbl-column
                             :name (propertize "Owner" 'face 'pgmacs-table-header)
                             :width 13 :align 'right)
                            (make-pgmacstbl-column
                             :name (propertize "Comment" 'face 'pgmacs-table-header)
                             :width 30 :align 'left))
                  :row-colors pgmacs-row-colors
                  :face 'pgmacs-table-data
                  ;; :column-colors '("#202020" "#404040")
                  :objects (pgmacs--list-tables)
                  :actions '("h" pgmacs--table-list-help
                             "?" pgmacs--table-list-help
                             "RET" pgmacs--table-list-RET
                             "TAB" pgmacs--next-column
                             "<deletechar>" pgmacs--table-list-delete
                             "S" pgmacs--schemaspy-database
                             "r" pgmacs--table-list-rename
                             "g" pgmacs--table-list-redraw
                             "o" pgmacs-open-table
                             "e" pgmacs-run-sql
                             "E" pgmacs-run-buffer-sql
                             ;; the functions pgmacstbl-beginning-of-table and
                             ;; pgmacstbl-end-of-table don't work when we have inserted text before
                             ;; the pgmacstbl.
                             "<" (lambda (&rest _ignored)
                                   (text-property-search-backward 'pgmacstbl)
                                   (next-line))
                             ">" (lambda (&rest _ignored)
                                   (text-property-search-forward 'pgmacstbl)
                                   (previous-line))
                             "q"  (lambda (&rest _ignored) (bury-buffer)))
                  :getter (lambda (object column pgmacstbl)
                            (pcase (pgmacstbl-column pgmacstbl column)
                              ("Table" (pgmacs--display-table-name (cl-first object)))
                              ("Rows" (cl-second object))
                              ("Size on disk" (cl-third object))
                              ("Owner" (cl-fourth object))
                              ("Comment" (cl-fifth object)))))))
    (unless (member (pgcon-server-variant con) '(cratedb cockroachdb spanner ydb))
      (let* ((res (pg-exec con "SELECT current_user, pg_backend_pid(), pg_is_in_recovery()"))
             (row (pg-result res :tuple 0)))
        (insert (format "\nConnected to database %s%s as %s%s (pid %d %s)\n"
                        (pgmacs--maybe-svg-icon #'pgmacs--svg-icon-database)
                        dbname
                        (pgmacs--maybe-svg-icon #'pgmacs--svg-icon-user)
                        (cl-first row)
                        (cl-second row)
                        (if (cl-third row) "RECOVERING" "PRIMARY"))))
      (let* ((sql "SELECT pg_catalog.pg_size_pretty(pg_catalog.pg_database_size($1))")
             (res (pg-exec-prepared con sql `((,dbname . "text"))))
             (size (cl-first (pg-result res :tuple 0))))
        (insert (format "Total database size: %s\n" size))))
    ;; Perhaps also display output from
    ;; select state, count(*) from pg_stat_activity where pid <> pg_backend_pid() group by 1 order by 1;'
    ;; see https://gitlab.com/posetgres-ai/postgresql-consulting/postgres-howtos/-/blob/main/0068_psql_shortcuts.md
    (insert "\n")
    (dolist (btn pgmacs-table-list-buttons)
      (pgmacs--insert btn)
      (insert "  ")
      (when (> (current-column) (min (window-width) 90))
        (insert "\n")))
    (insert "\n\n")
    (pgmacstbl-insert pgmacstbl)
    (pgmacs--stop-progress-reporter)))


(defvar pgmacs--open-history (list))

;;;###autoload
(defun pgmacs-open-string (connection-string)
  "Open PGmacs on database specified by CONNECTION-STRING.
CONNECTION-STRING is a PostgreSQL connection string of the form
`dbname=mydb user=me host=localhost password=foo'.
The supported keywords in the connection string are host,
hostaddr, port, dbname, user, password, sslmode (partial support)
and application_name."
  (interactive
   (list (read-string "PostgreSQL connection string: " nil 'pgmacs--open-history)))
  (pgmacs--start-progress-reporter "Connecting to PostgreSQL")
  (pgmacs-open (pg-connect/string connection-string)))

;;;###autoload
(defun pgmacs-open-uri (connection-uri)
  "Open PGmacs on database specified by CONNECTION-URI.
CONNECTION-URI is a PostgreSQL connection URI of the form
`postgresql://user:pass@host/dbname'."
  (interactive
   (list (read-string "PostgreSQL connection URI: " nil 'pgmacs--open-history "postgresql://")))
  (pgmacs--start-progress-reporter "Connecting to PostgreSQL")
  (pgmacs-open (pg-connect/uri connection-uri)))

;; The environment variables that we look for to pre-populate the login widget are
;; semi-standardized, used for example in the official Docker image for PostgreSQL.
;;
;;    https://hub.docker.com/_/postgres/
;;
;; and the more sophisticated Bitnami PostgreSQL image
;;
;;    https://registry.hub.docker.com/r/bitnami/postgresql#!
;;
;; and from libpq/psql.
;;;###autoload
(defun pgmacs ()
  "Open a widget-based login buffer for PostgreSQL.
Widget fields are pre-populated by the values of the following
enviroment variables, if set:

- POSTGRES_DATABASE, POSTGRESQL_DATABASE, POSTGRES_DB, PGDATABASE
- POSTGRES_HOSTNAME, PGHOST
- POSTGRES_PORT_NUMBER, POSTGRESQL_PORT_NUMBER, PGPORT
- POSTGRES_USER, POSTGRESQL_USERNAME, PGUSER
- POSTGRES_PASSWORD, POSTGRESQL_PASSWORD, PGPASSWORD
"
  (interactive)
  (switch-to-buffer "*PGmacs connection widget*")
  (kill-all-local-variables)
  (remove-overlays)
  (pgmacs--widget-setup)
  (widget-insert (propertize "Connect to PostgreSQL database" 'face 'bold))
  (widget-insert "\n\n")
  (let* ((w-dbname
          (progn
            (widget-insert (format "%18s: " "Database name"))
            (widget-create 'editable-field
                           :size 20
                           (or (getenv "POSTGRES_DATABASE")
                               (getenv "POSTGRESQL_DATABASE")
                               (getenv "POSTGRES_DB")
                               ;; this one accepted by libpq
                               (getenv "PGDATABASE")
                               ""))))
         (w-hostname
          (progn
            (widget-insert (format "\n%18s: " "Hostname"))
            (widget-create 'editable-field
                           :help-echo "The host where PostgreSQL is running"
                           :default ""
                           :size 20
                           (or (getenv "POSTGRES_HOSTNAME")
                               ;; accepted by libpq
                               (getenv "PGHOST")
                               "localhost"))))
        (w-port
         (progn
           (widget-insert (format "\n%18s: " "Port"))
           (widget-create 'natnum
                          :format "%v"
                          :size 20
                          (or (getenv "POSTGRES_PORT_NUMBER")
                              (getenv "POSTGRESQL_PORT_NUMBER")
                              (getenv "PGPORT")
                              5432))))
        (w-username
         (progn
           (widget-insert (format "\n%18s: " "Username"))
           (widget-create 'editable-field
                          :help-echo "Authenticate as this user"
                          :size 20
                          (or (getenv "POSTGRES_USER")
                              (getenv "POSTGRESQL_USERNAME")
                              ;; this one accepted by libpq
                              (getenv "PGUSER")
                              ""))))
        (w-password
         (progn
           (widget-insert (format "\n%18s: " "Password"))
           (widget-create 'editable-field
                          :secret ?*
                          :size 20
                          (or (getenv "POSTGRES_PASSWORD")
                              (getenv "POSTGRESQL_PASSWORD")
                              ;; this one accepted by libpq
                              (getenv "PGPASSWORD")
                              ""))))
        (w-tls
         (progn
           (widget-insert (format "\n%18s: " "TLS encryption"))
           (widget-create 'checkbox
                          :help-echo "Whether to use an encrypted connection"))))
    (widget-insert "\n\n")
    (widget-insert (propertize "Tab next ∣  Shift-Tab prev"
                               'face 'shadow))
    (widget-insert "\n\n")
    (widget-create 'push-button
                   :notify (lambda (&rest _ignore)
                             (setq pgmacs--progress
                                   (make-progress-reporter "Connecting to PostgreSQL"))
                             (let ((con (pg-connect (widget-value w-dbname)
                                                    (widget-value w-username)
                                                    (widget-value w-password)
                                                    (widget-value w-hostname)
                                                    (widget-value w-port)
                                                    (widget-value w-tls))))
                               (pgmacs-open con)))
                   "Connect")
    (widget-insert "\n")
    (use-local-map widget-keymap)
    (widget-setup)
    (goto-char (point-min))
    (widget-forward 1)))


(pgmacstbl-register-mark-face :marked-for-deletion `(:background ,pgmacs-deleted-color))


(provide 'pgmacs)

;;; pgmacs.el ends here<|MERGE_RESOLUTION|>--- conflicted
+++ resolved
@@ -190,11 +190,6 @@
   :type 'hook
   :group 'pgmacs)
 
-<<<<<<< HEAD
-(defcustom pgmacs-shrink-columns nil
-  "If non-nil, shrink all columns in a row-list buffer by default."
-  :type 'boolean
-=======
 (defcustom pgmacs-timestamp-format "%Y-%m-%dT%T"
   "Format string to be used for timestamp/timestamptz/datetime output."
   :type 'string
@@ -204,7 +199,11 @@
   "Time zone to be used for timestamp/timestamptz/datetime output,
 e.g. 'UTC' or 'Europe/Berlin'. Nil for local OS timezone."
   :type 'string
->>>>>>> 5c7bffe8
+  :group 'pgmacs)
+
+(defcustom pgmacs-shrink-columns nil
+  "If non-nil, shrink all columns in a row-list buffer by default."
+  :type 'boolean
   :group 'pgmacs)
 
 ;; TODO: it would be cleaner to hold these all in a pgmacs-connection object.
